package:
  name: perses-dev
  version: !!str 0.0.0

source:
  path: ../../

build:
  preserve_egg_dir: True
  number: 0

requirements:
  build:
    - python
    - setuptools
    - numpy
    - scipy
    - numexpr
<<<<<<< HEAD
    - openmmtools
    - pymbar
    - numba
=======
>>>>>>> 50ff6d81
    - autograd
    - pymbar-dev
    - openmm-dev
    - parmed-dev
    - openmoltools-dev
    - alchemy-dev
    - openmmtools-dev

  run:
    - python
    - setuptools
    - numpy
    - scipy
    - numexpr
<<<<<<< HEAD
    - openmmtools
    - pymbar
    - numba
=======
>>>>>>> 50ff6d81
    - autograd
    - pymbar-dev
    - openmm-dev
    - parmed-dev
    - openmoltools-dev
    - alchemy-dev
    - openmmtools-dev

test:
  requires:
    - nose
  imports:
    - perses


about:
  home: https://github.com/choderalab/perses
  license: GNU Lesser General Public License v2 or later (LGPLv2+)<|MERGE_RESOLUTION|>--- conflicted
+++ resolved
@@ -16,12 +16,6 @@
     - numpy
     - scipy
     - numexpr
-<<<<<<< HEAD
-    - openmmtools
-    - pymbar
-    - numba
-=======
->>>>>>> 50ff6d81
     - autograd
     - pymbar-dev
     - openmm-dev
@@ -36,12 +30,6 @@
     - numpy
     - scipy
     - numexpr
-<<<<<<< HEAD
-    - openmmtools
-    - pymbar
-    - numba
-=======
->>>>>>> 50ff6d81
     - autograd
     - pymbar-dev
     - openmm-dev
