"""
Samplers for perses automated molecular design.

TODO
----
* Determine where `System` object should be stored: In `SamplerState` or in `Thermodynamic State`, or both, or neither?
* Can we create a generalized, extensible `SamplerState` that also stores chemical/thermodynamic state information?
* Can we create a generalized log biasing weight container class that gracefully handles new chemical states that have yet to be explored?

"""

__author__ = 'John D. Chodera'

################################################################################
# IMPORTS
################################################################################

from simtk import openmm, unit
from simtk.openmm import app
import os, os.path
import sys, math
import numpy as np
from openmmtools import testsystems
import copy
import time

from perses.storage import NetCDFStorageView
from perses.samplers import thermodynamics
from perses.tests.utils import quantity_is_finite

################################################################################
# LOGGER
################################################################################

import logging
logger = logging.getLogger(__name__)

################################################################################
# CONSTANTS
################################################################################

from perses.samplers.thermodynamics import kB

################################################################################
# THERMODYNAMIC STATE
################################################################################

from perses.samplers.thermodynamics import ThermodynamicState

################################################################################
# UTILITY FUNCTIONS
################################################################################

def log_sum_exp(a_n):
    """
    Compute log(sum(exp(a_n)))

    Parameters
    ----------
    a_n : dict of objects : floats

    """
    a_n = np.array(list(a_n.values()))
    return np.log( np.sum( np.exp(a_n - a_n.max() ) ) )

################################################################################
# MCMC sampler state
################################################################################

class SamplerState(object):
    """
    Sampler state for MCMC move representing everything that may be allowed to change during
    the simulation.

    Parameters
    ----------
    system : simtk.openmm.System
       Current system specifying force calculations.
    positions : array of simtk.unit.Quantity compatible with nanometers
       Particle positions.
    velocities : optional, array of simtk.unit.Quantity compatible with nanometers/picoseconds
       Particle velocities.
    box_vectors : optional, 3x3 array of simtk.unit.Quantity compatible with nanometers
       Current box vectors.

    Fields
    ------
    system : simtk.openmm.System
       Current system specifying force calculations.
    positions : array of simtk.unit.Quantity compatible with nanometers
       Particle positions.
    velocities : optional, array of simtk.unit.Quantity compatible with nanometers/picoseconds
       Particle velocities.
    box_vectors : optional, 3x3 array of simtk.unit.Quantity compatible with nanometers
       Current box vectors.
    potential_energy : optional, simtk.unit.Quantity compatible with kilocalories_per_mole
       Current potential energy.
    kinetic_energy : optional, simtk.unit.Quantity compatible with kilocalories_per_mole
       Current kinetic energy.
    total_energy : optional, simtk.unit.Quantity compatible with kilocalories_per_mole
       Current total energy.
    platform : optional, simtk.openmm.Platform
       Platform to use for Context creation to initialize sampler state.

    Examples
    --------

    Create a sampler state for a system with box vectors.

    >>> # Create a test system
    >>> test = testsystems.LennardJonesFluid()
    >>> # Create a sampler state manually.
    >>> box_vectors = test.system.getDefaultPeriodicBoxVectors()
    >>> sampler_state = SamplerState(system=test.system, positions=test.positions, box_vectors=box_vectors)

    Create a sampler state for a system without box vectors.

    >>> # Create a test system
    >>> test = testsystems.LennardJonesCluster()
    >>> # Create a sampler state manually.
    >>> sampler_state = SamplerState(system=test.system, positions=test.positions)

    Notes
    -----
    CMMotionRemover forces are automatically removed from the system.

    TODO
    ----
    * Can we remove the need to create a Context in initializing the sampler state by using the Reference platform and skipping energy calculations?

    """
    def __init__(self, system, positions, velocities=None, box_vectors=None, platform=None):
        assert quantity_is_finite(positions)
        if velocities is not None:
            assert quantity_is_finite(self.velocities)

        self.system = copy.deepcopy(system)

        # Remove CMMotionRemover, since it can cause problems with GHMC and NCMC.
        forces_to_remove = [ force_index for force_index in range(self.system.getNumForces()) if (self.system.getForce(force_index).__class__.__name__ == 'CMMotionRemover') ]
        for force_index in reversed(forces_to_remove):
            system.removeForce(force_index)

        self.positions = positions
        self.velocities = velocities
        self.box_vectors = box_vectors

        # Create Context.
        context = self.createContext(platform=platform)

        # Get state.
        openmm_state = context.getState(getPositions=True, getVelocities=True, getEnergy=True)

        # Populate context.
        self.positions = openmm_state.getPositions(asNumpy=True)
        self.velocities = openmm_state.getVelocities(asNumpy=True)
        self.box_vectors = openmm_state.getPeriodicBoxVectors(asNumpy=False)
        self.potential_energy = openmm_state.getPotentialEnergy()
        self.kinetic_energy = openmm_state.getKineticEnergy()
        self.total_energy = self.potential_energy + self.kinetic_energy
        self.volume = thermodynamics.volume(self.box_vectors)

        # Clean up.
        del context

    @classmethod
    def createFromContext(cls, context):
        """
        Create an SamplerState object from the information in a current OpenMM Context object.

        Parameters
        ----------
        context : simtk.openmm.Context
           The Context object from which to create a sampler state.

        Returns
        -------
        sampler_state : SamplerState
           The sampler state containing positions, velocities, and box vectors.

        Examples
        --------

        >>> # Create a test system
        >>> test = testsystems.AlanineDipeptideVacuum()
        >>> # Create a Context.
        >>> import simtk.openmm as mm
        >>> import simtk.unit as u
        >>> integrator = openmm.VerletIntegrator(1.0 * unit.femtoseconds)
        >>> platform = openmm.Platform.getPlatformByName('Reference')
        >>> context = openmm.Context(test.system, integrator, platform)
        >>> # Set positions and velocities.
        >>> context.setPositions(test.positions)
        >>> context.setVelocitiesToTemperature(298 * unit.kelvin)
        >>> # Create a sampler state from the Context.
        >>> sampler_state = SamplerState.createFromContext(context)
        >>> # Clean up.
        >>> del context, integrator

        """
        # Get state.
        openmm_state = context.getState(getPositions=True, getVelocities=True, getEnergy=True)

        # Create new object, bypassing init.
        self = SamplerState.__new__(cls)

        # Populate context.
        self.system = copy.deepcopy(context.getSystem())
        self.positions = openmm_state.getPositions(asNumpy=True)
        self.velocities = openmm_state.getVelocities(asNumpy=True)
        self.box_vectors = openmm_state.getPeriodicBoxVectors(asNumpy=True)
        self.potential_energy = openmm_state.getPotentialEnergy()
        self.kinetic_energy = openmm_state.getKineticEnergy()
        self.total_energy = self.potential_energy + self.kinetic_energy
        self.volume = thermodynamics.volume(self.box_vectors)

        assert quantity_is_finite(self.positions)
        assert quantity_is_finite(self.velocities)

        return self

    def createContext(self, integrator=None, platform=None, thermodynamic_state=None):
        """
        Create an OpenMM Context object from the current sampler state.

        Parameters
        ----------
        integrator : simtk.openmm.Integrator, optional, default=None
           The integrator to use for Context creation.
           If not specified, a VerletIntegrator with 1 fs timestep is created.
        platform : simtk.openmm.Platform, optional, default=None
           If specified, the Platform to use for context creation.
        thermodynamic_state : ThermodynamicState, optional, default=None
            If a pressure is specified in the thermodynamic state, a barostat will be added
            to periodic systems.

        Returns
        -------
        context : simtk.openmm.Context
           The created OpenMM Context object

        Notes
        -----
        If the selected or default platform fails, the CPU and Reference platforms will be tried, in that order.
        If the system is periodic and has a pressure defined, a MonteCarloBarostat is added.

        Examples
        --------

        Create a context for a system with periodic box vectors.

        >>> # Create a test system
        >>> test = testsystems.LennardJonesFluid()
        >>> # Create a sampler state manually.
        >>> box_vectors = test.system.getDefaultPeriodicBoxVectors()
        >>> sampler_state = SamplerState(positions=test.positions, box_vectors=box_vectors, system=test.system)
        >>> # Create a Context.
        >>> import simtk.openmm as mm
        >>> import simtk.unit as u
        >>> integrator = openmm.VerletIntegrator(1.0*unit.femtoseconds)
        >>> context = sampler_state.createContext(integrator)
        >>> # Clean up.
        >>> del context

        Create a context for a system without periodic box vectors.

        >>> # Create a test system
        >>> test = testsystems.LennardJonesCluster()
        >>> # Create a sampler state manually.
        >>> sampler_state = SamplerState(positions=test.positions, system=test.system)
        >>> # Create a Context.
        >>> import simtk.openmm as mm
        >>> import simtk.unit as u
        >>> integrator = openmm.VerletIntegrator(1.0*unit.femtoseconds)
        >>> context = sampler_state.createContext(integrator)
        >>> # Clean up.
        >>> del context

        TODO
        ----
        * Generalize fallback platform order to [CUDA, OpenCL, CPU, Reference] ordering.

        """

        if not self.system:
            raise Exception("SamplerState must have a 'system' object specified to create a Context")

        # Use a Verlet integrator if none is specified.
        if integrator is None:
            integrator = openmm.VerletIntegrator(1.0 * unit.femtoseconds)

        # Create a copy of the system
        system = copy.deepcopy(self.system)

        # If thermodynamic state is specified with a pressure, add a barostat.
        if (thermodynamic_state is not None) and (thermodynamic_state.pressure is not None):
            if not system.usesPeriodicBoundaryConditions():
                raise Exception('Specified a pressure but system does not have periodic boundary conditions')
            barostat = openmm.MonteCarloBarostat(thermodynamic_state.pressure, thermodynamic_state.temperature)
            system.addForce(barostat)

        # Create a Context.
        if platform:
            context = openmm.Context(system, integrator, platform)
        else:
            context = openmm.Context(system, integrator)

        # Set box vectors, if specified.
        if (self.box_vectors is not None):
            try:
                # try tuple of box vectors
                context.setPeriodicBoxVectors(self.box_vectors[0], self.box_vectors[1], self.box_vectors[2])
            except:
                # try numpy 3x3 matrix of box vectors
                context.setPeriodicBoxVectors(self.box_vectors[0,:], self.box_vectors[1,:], self.box_vectors[2,:])

        # Set positions.
        try:
            context.setPositions(self.positions)
        except Exception as e:
            msg = str(e) + '\n'
            msg += "System has %d particles\n" % self.system.getNumParticles()
            msg += "Positions has %d particles\n" % len(self.positions)
            raise Exception(msg)

        # Set velocities, if specified.
        if (self.velocities is not None):
            context.setVelocities(self.velocities)

        return context

    def minimize(self, tolerance=None, maxIterations=None, platform=None):
        """
        Minimize the current configuration.

        Parameters
        ----------
        tolerance : simtk.unit.Quantity compatible with kilocalories_per_mole/anstroms, optional, default = 1*kilocalories_per_mole/anstrom
           Tolerance to use for minimization termination criterion.

        maxIterations : int, optional, default = 100
           Maximum number of iterations to use for minimization.

        platform : simtk.openmm.Platform, optional
           Platform to use for minimization.

        Examples
        --------

        >>> # Create a test system
        >>> test = testsystems.AlanineDipeptideVacuum()
        >>> # Create a sampler state.
        >>> sampler_state = SamplerState(system=test.system, positions=test.positions)
        >>> # Minimize
        >>> sampler_state.minimize()

        """

        if (tolerance is None):
            tolerance = 1.0 * unit.kilocalories_per_mole / unit.angstroms

        if (maxIterations is None):
            maxIterations = 100

        # Use LocalEnergyMinimizer
        from simtk.openmm import LocalEnergyMinimizer
        context = self.createContext(platform=platform)
        logger.debug("LocalEnergyMinimizer: platform is %s" % context.getPlatform().getName())
        logger.debug("Minimizing with tolerance %s and %d max. iterations." % (tolerance, maxIterations))
        LocalEnergyMinimizer.minimize(context, tolerance, maxIterations)

        # Retrieve data.
        sampler_state = SamplerState.createFromContext(context)
        sampler_state.velocities = None # erase velocities since we may change dimensionality
        self.positions = sampler_state.positions
        self.potential_energy = sampler_state.potential_energy
        self.total_energy = sampler_state.total_energy

        del context

        return

    def has_nan(self):
        """Return True if any of the generalized coordinates are nan.

        Notes
        -----

        Currently checks only the positions.
        """
        x = self.positions / unit.nanometers

        if np.any(np.isnan(x)):
            return True
        else:
            return False

################################################################################
# GHMC INTEGRATOR (TEMPORARY UNTIL MOVED TO OPENMMTOOLS)
################################################################################

class GHMCIntegrator(openmm.CustomIntegrator):

    """
    Generalized hybrid Monte Carlo (GHMC) integrator.

    """

    def __init__(self, temperature=298.0 * unit.kelvin, collision_rate=91.0 / unit.picoseconds, timestep=1.0 * unit.femtoseconds):
        """
        Create a generalized hybrid Monte Carlo (GHMC) integrator.

        Parameters
        ----------
        temperature : np.unit.Quantity compatible with kelvin, default: 298*unit.kelvin
           The temperature.
        collision_rate : np.unit.Quantity compatible with 1/picoseconds, default: 91.0/unit.picoseconds
           The collision rate.
        timestep : np.unit.Quantity compatible with femtoseconds, default: 1.0*unit.femtoseconds
           The integration timestep.

        Notes
        -----
        This integrator is equivalent to a Langevin integrator in the velocity Verlet discretization with a
        Metrpolization step to ensure sampling from the appropriate distribution.

        Additional global variables 'ntrials' and  'naccept' keep track of how many trials have been attempted and
        accepted, respectively.

        TODO
        ----
        * Move initialization of 'sigma' to setting the per-particle variables.
        * Generalize to use MTS inner integrator.

        Examples
        --------

        Create a GHMC integrator.

        >>> temperature = 298.0 * unit.kelvin
        >>> collision_rate = 91.0 / unit.picoseconds
        >>> timestep = 1.0 * unit.femtoseconds
        >>> integrator = GHMCIntegrator(temperature, collision_rate, timestep)

        References
        ----------
        Lelievre T, Stoltz G, and Rousset M. Free Energy Computations: A Mathematical Perspective
        http://www.amazon.com/Free-Energy-Computations-Mathematical-Perspective/dp/1848162472

        """

        # Initialize constants.
        kT = kB * temperature
        gamma = collision_rate

        # Create a new custom integrator.
        super(GHMCIntegrator, self).__init__(timestep)

        #
        # Integrator initialization.
        #
        self.addGlobalVariable("kT", kT)  # thermal energy
        self.addGlobalVariable("b", np.exp(-gamma * timestep))  # velocity mixing parameter
        self.addPerDofVariable("sigma", 0) # velocity standard deviation
        self.addGlobalVariable("ke", 0)  # kinetic energy
        self.addPerDofVariable("vold", 0)  # old velocities
        self.addPerDofVariable("xold", 0)  # old positions
        self.addGlobalVariable("Eold", 0)  # old energy
        self.addGlobalVariable("Enew", 0)  # new energy
        self.addGlobalVariable("accept", 0)  # accept or reject
        self.addGlobalVariable("naccept", 0)  # number accepted
        self.addGlobalVariable("ntrials", 0)  # number of Metropolization trials
        self.addPerDofVariable("x1", 0)  # position before application of constraints

        #
        # Pre-computation.
        # This only needs to be done once.
        # TODO: Change this to setPerDofVariableByName("sigma", unit.sqrt(kT / mass).value_in_unit_system(unit.md_unit_system))
        #
        self.addComputePerDof("sigma", "sqrt(kT/m)")

        #
        # Velocity randomization
        #
        self.addComputePerDof("v", "sqrt(b)*v + sqrt(1-b)*sigma*gaussian")
        self.addConstrainVelocities()

        #
        # Metropolized symplectic step.
        #
        self.addConstrainPositions()
        self.addConstrainVelocities()

        self.addComputeSum("ke", "0.5*m*v*v")
        self.addComputeGlobal("Eold", "ke + energy")
        self.addComputePerDof("xold", "x")
        self.addComputePerDof("vold", "v")
        self.addComputePerDof("v", "v + 0.5*dt*f/m")
        self.addComputePerDof("x", "x + v*dt")
        self.addComputePerDof("x1", "x")
        self.addConstrainPositions()
        self.addComputePerDof("v", "v + 0.5*dt*f/m + (x-x1)/dt")
        self.addConstrainVelocities()
        self.addComputeSum("ke", "0.5*m*v*v")
        self.addComputeGlobal("Enew", "ke + energy")
        # TODO: Check if accept/reject logic correctly handles nans
        self.addComputeGlobal("accept", "step(exp(-(Enew-Eold)/kT) - uniform)")
        self.beginIfBlock("accept != 1")
        self.addComputePerDof("x", "xold")
        self.addComputePerDof("v", "-vold")
        self.endBlock()

        #
        # Velocity randomization
        #
        self.addComputePerDof("v", "sqrt(b)*v + sqrt(1-b)*sigma*gaussian")
        self.addConstrainVelocities()

        #
        # Accumulate statistics.
        #
        self.addComputeGlobal("naccept", "naccept + accept")
        self.addComputeGlobal("ntrials", "ntrials + 1")

################################################################################
# MCMC SAMPLER
################################################################################

class MCMCSampler(object):
    """
    Markov chain Monte Carlo (MCMC) sampler.

    This is a minimal functional implementation placeholder until we can replace this with MCMCSampler from `openmmmcmc`.

    Properties
    ----------
    positions : simtk.unit.Quantity of size [nparticles,3] with units compatible with nanometers
        The current positions.
    iteration : int
        Iterations completed.
    verbose : bool
        If True, verbose output is printed

    References
    ----------
    [1]

    Examples
    --------
    >>> # Create a test system
    >>> test = testsystems.AlanineDipeptideVacuum()
    >>> # Create a sampler state.
    >>> sampler_state = SamplerState(system=test.system, positions=test.positions)
    >>> # Create a thermodynamic state.
    >>> thermodynamic_state = ThermodynamicState(system=test.system, temperature=298.0*unit.kelvin)
    >>> # Create an MCMC sampler
    >>> sampler = MCMCSampler(thermodynamic_state, sampler_state)
    >>> # Turn off verbosity
    >>> sampler.verbose = False
    >>> # Run the sampler
    >>> sampler.run()

    """
    def __init__(self, thermodynamic_state, sampler_state, topology=None, storage=None, integrator_name='GHMC'):
        """
        Create an MCMC sampler.

        Parameters
        ----------
        thermodynamic_state : ThermodynamicState
            The thermodynamic state to simulate
        sampler_state : SamplerState
            The initial sampler state to simulate from.
        topology : simtk.openmm.app.Topology, optional, default=None
            Topology object corresponding to system being simulated (for writing)
        storage : NetCDFStorage, optional, default=None
            Storage layer to use for writing.
        integrator_name : str, optional, default='GHMC'
            Name of the integrator to use for propagation.

        """
        # Keep copies of initializing arguments.
        # TODO: Make deep copies?
        self.thermodynamic_state = copy.deepcopy(thermodynamic_state)
        self.sampler_state = copy.deepcopy(sampler_state)
        self.topology = topology
        self.integrator_name = integrator_name

        self.storage = None
        if storage is not None:
            self.storage = NetCDFStorageView(storage, modname=self.__class__.__name__)

        # Initialize
        self.iteration = 0
        # For GHMC integrator
        self.collision_rate = 5.0 / unit.picoseconds
        self.timestep = 1.0 * unit.femtoseconds
        self.nsteps = 500 # number of steps per update
        self.verbose = True

    def update(self):
        """
        Update the sampler with one step of sampling.
        """
        if self.verbose:
            print("." * 80)
            print("MCMC sampler iteration %d" % self.iteration)

        # Create an integrator
        if self.integrator_name == 'GHMC':
            # TODO: Migrate GHMCIntegrator back to openmmtools
            #from openmmtools.integrators import GHMCIntegrator
            integrator = GHMCIntegrator(temperature=self.thermodynamic_state.temperature, collision_rate=self.collision_rate, timestep=self.timestep)
            if self.verbose: print("Taking %d steps of GHMC..." % self.nsteps)
        elif self.integrator_name == 'Langevin':
            from simtk.openmm import LangevinIntegrator
            integrator = LangevinIntegrator(self.thermodynamic_state.temperature, self.collision_rate, self.timestep)
            if self.verbose: print("Taking %d steps of Langevin dynamics..." % self.nsteps)
        else:
            raise Exception("integrator_name '%s' not valid." % (self.integrator_name))

        start_time = time.time()

        # Create a Context
        context = self.sampler_state.createContext(integrator=integrator, thermodynamic_state=self.thermodynamic_state)
        context.setVelocitiesToTemperature(self.thermodynamic_state.temperature)

        if self.verbose:
            # Print platform
            print("Using platform '%s'" % context.getPlatform().getName())

            # DEBUG ENERGIES
            state = context.getState(getEnergy=True,getForces=True)
            kT = kB * self.thermodynamic_state.temperature
            print("potential  = %.3f kT" % (state.getPotentialEnergy() / kT))
            print("kinetic    = %.3f kT" % (state.getKineticEnergy() / kT))
            force_unit = (kT / unit.angstrom)
            force_norm = np.sqrt(np.mean( (state.getForces(asNumpy=True) / force_unit)**2 ))
            print("force norm = %.3f kT/A/dof" % force_norm)

        # Integrate to update sample
        integrator.step(self.nsteps)

        # Recover sampler state from Context
        self.sampler_state = SamplerState.createFromContext(context)
        self.sampler_state.velocities = None # erase velocities since we may change dimensionality next

        # Write positions and box vectors
        if self.storage:
            kT = kB * self.thermodynamic_state.temperature
            self.storage.write_configuration('positions', self.sampler_state.positions, self.topology, iteration=self.iteration)
            self.storage.write_quantity('kinetic_energy', self.sampler_state.kinetic_energy / kT, iteration=self.iteration)
            self.storage.write_quantity('potential_energy', self.sampler_state.potential_energy / kT, iteration=self.iteration)
            self.storage.write_quantity('volume', self.sampler_state.volume / unit.angstroms**3, iteration=self.iteration)

        # Report statistics.
        if self.integrator_name == 'GHMC':
            naccept = integrator.getGlobalVariableByName('naccept')
            fraction_accepted = float(naccept) / float(self.nsteps)
            if self.verbose: print("Accepted %d / %d GHMC steps (%.2f%%)." % (naccept, self.nsteps, fraction_accepted * 100))
            if self.storage: self.storage.write_quantity('fraction_accepted', fraction_accepted, iteration=self.iteration)

        if self.verbose:
            print('Finished integration in %.3f s' % (time.time() - start_time))
            final_energy = context.getState(getEnergy=True).getPotentialEnergy() * self.thermodynamic_state.beta
            print('Final energy is %12.3f kT' % (final_energy))

        del context, integrator

        # TODO: We currently are forced to update the default box vectors in System because we don't propagate them elsewhere in the code
        # so if they change during simulation, we're in trouble.  We should instead have the code use SamplerState throughout, and likely
        # should generalize SamplerState to include additional dynamical variables (like chemical state key?)
        if self.sampler_state.box_vectors is not None:
            self.thermodynamic_state.system.setDefaultPeriodicBoxVectors(*self.sampler_state.box_vectors)
            self.sampler_state.system.setDefaultPeriodicBoxVectors(*self.sampler_state.box_vectors)

        if self.verbose:
            print("." * 80)

        if self.storage: self.storage.sync()

        # Increment iteration count
        self.iteration += 1

    def run(self, niterations=1):
        """
        Run the sampler for the specified number of iterations

        Parameters
        ----------
        niterations : int, optional, default=1
            Number of iterations to run the sampler for.
        """
        for iteration in range(niterations):
            self.update()

################################################################################
# EXPANDED ENSEMBLE SAMPLER
################################################################################

class ExpandedEnsembleSampler(object):
    """
    Method of expanded ensembles sampling engine.

    Properties
    ----------
    sampler : MCMCSampler
        The MCMC sampler used for updating positions.
    proposal_engine : ProposalEngine
        The ProposalEngine to use for proposing new sampler states and topologies.
    system_generator : SystemGenerator
        The SystemGenerator to use for creating System objects following proposals.
    state : hashable object
        The current sampler state. Can be any hashable object.
    states : set of hashable object
        All known states.
    iteration : int
        Iterations completed.
    naccepted : int
        Number of accepted thermodynamic/chemical state changes.
    nrejected : int
        Number of rejected thermodynamic/chemical state changes.
    number_of_state_visits : dict of state_key
        Cumulative counts of visited states.
    verbose : bool
        If True, verbose output is printed.

    References
    ----------
    [1] Lyubartsev AP, Martsinovski AA, Shevkunov SV, and Vorontsov-Velyaminov PN. New approach to Monte Carlo calculation of the free energy: Method of expanded ensembles. JCP 96:1776, 1992
    http://dx.doi.org/10.1063/1.462133

    Examples
    --------
    >>> # Create a test system
    >>> test = testsystems.AlanineDipeptideVacuum()
    >>> # Create a SystemGenerator and rebuild the System.
    >>> from perses.rjmc.topology_proposal import SystemGenerator
    >>> system_generator = SystemGenerator(['amber99sbildn.xml'], forcefield_kwargs={ 'nonbondedMethod' : app.NoCutoff, 'implicitSolvent' : None, 'constraints' : None })
    >>> test.system = system_generator.build_system(test.topology)
    >>> # Create a sampler state.
    >>> sampler_state = SamplerState(system=test.system, positions=test.positions)
    >>> # Create a thermodynamic state.
    >>> thermodynamic_state = ThermodynamicState(system=test.system, temperature=298.0*unit.kelvin)
    >>> # Create an MCMC sampler
    >>> mcmc_sampler = MCMCSampler(thermodynamic_state, sampler_state)
    >>> # Turn off verbosity
    >>> mcmc_sampler.verbose = False
    >>> # Create an Expanded Ensemble sampler
    >>> from perses.rjmc.topology_proposal import PointMutationEngine
    >>> from perses.rjmc.geometry import FFAllAngleGeometryEngine
    >>> geometry_engine = FFAllAngleGeometryEngine(metadata={})
    >>> allowed_mutations = [[('2','ALA')],[('2','VAL'),('2','LEU')]]
    >>> proposal_engine = PointMutationEngine(test.topology, system_generator, max_point_mutants=1, chain_id='1', proposal_metadata=None, allowed_mutations=allowed_mutations)
    >>> exen_sampler = ExpandedEnsembleSampler(mcmc_sampler, test.topology, 'ACE-ALA-NME', proposal_engine, geometry_engine)
    >>> # Run the sampler
    >>> exen_sampler.run()

    """
    def __init__(self, sampler, topology, state_key, proposal_engine, geometry_engine, log_weights=None, scheme='ncmc-geometry-ncmc', options=None, platform=None, envname=None, storage=None):
        """
        Create an expanded ensemble sampler.

        p(x,k) \propto \exp[-u_k(x) + g_k]

        where g_k is the log weight.

        Parameters
        ----------
        sampler : MCMCSampler
            MCMCSampler initialized with current SamplerState
        topology : simtk.openmm.app.Topology
            Current topology
        state : hashable object
            Current chemical state
        proposal_engine : ProposalEngine
            ProposalEngine to use for proposing new chemical states
        geometry_engine : GeometryEngine
            GeometryEngine to use for dimension matching
        log_weights : dict of object : float
            Log weights to use for expanded ensemble biases.
        scheme : str, optional, default='ncmc-geometry-ncmc'
            Update scheme. One of ['ncmc-geometry-ncmc', 'geometry-ncmc-geometry', 'geometry-ncmc']
        options : dict, optional, default=dict()
            Options for initializing switching scheme, such as 'timestep', 'nsteps', 'functions' for NCMC
        platform : simtk.openmm.Platform, optional, default=None
            Platform to use for NCMC switching.  If `None`, default (fastest) platform is used.
        storage : NetCDFStorageView, optional, default=None
            If specified, use this storage layer.

        """
        # Keep copies of initializing arguments.
        # TODO: Make deep copies?
        self.sampler = sampler
        self.topology = topology
        self.state_key = state_key
        self.proposal_engine = proposal_engine
        self.log_weights = log_weights
        self.scheme = scheme
        if self.log_weights is None: self.log_weights = dict()

        self.storage = None
        if storage is not None:
            self.storage = NetCDFStorageView(storage, modname=self.__class__.__name__)

        # Initialize
        self.iteration = 0
        option_names = ['timestep', 'nsteps', 'functions']
        if options is None:
            options = dict()
        for option_name in option_names:
            if option_name not in options:
                options[option_name] = None
        if options['nsteps']:
            self._switching_nsteps = options['nsteps']
        else:
            self._switching_nsteps = 0
        if scheme in ['ncmc-geometry-ncmc','geometry-ncmc']:
            from perses.annihilation.ncmc_switching import NCMCEngine
            self.ncmc_engine = NCMCEngine(temperature=self.sampler.thermodynamic_state.temperature, timestep=options['timestep'], nsteps=options['nsteps'], functions=options['functions'], platform=platform, storage=self.storage)
        elif scheme=='geometry-ncmc-geometry':
            from perses.annihilation.ncmc_switching import NCMCHybridEngine
            self.ncmc_engine = NCMCHybridEngine(temperature=self.sampler.thermodynamic_state.temperature, timestep=options['timestep'], nsteps=options['nsteps'], functions=options['functions'], platform=platform, storage=self.storage)
        else:
            raise Exception("Expanded ensemble state proposal scheme '%s' unsupported" % self.scheme)
        self.geometry_engine = geometry_engine
        self.naccepted = 0
        self.nrejected = 0
        self.number_of_state_visits = dict()
        self.verbose = False
        self.pdbfile = None # if not None, write PDB file
        self.geometry_pdbfile = None # if not None, write PDB file of geometry proposals
        self.accept_everything = False # if True, will accept anything that doesn't lead to NaNs
        self.logPs = list()

    @property
    def state_keys(self):
        return self.log_weights.keys()

    def get_log_weight(self, state_key):
        """
        Get the log weight of the specified state.

        Parameters
        ----------
        state_key : hashable object
            The state key (e.g. chemical state key) to look up.

        Returns
        -------
        log_weight : float
            The log weight of the provided state key.

        Note
        ----
        This adds the key to the self.log_weights dict.

        """
        if state_key not in self.log_weights:
            self.log_weights[state_key] = 0.0
        return self.log_weights[state_key]

    def _geometry_forward(self, topology_proposal, old_positions):
<<<<<<< HEAD
=======
        """
        Run geometry engine to propose new positions and compute logP

        Parameters
        ----------
        topology_proposal : TopologyProposal
            Contains old/new Topology and System objects and atom mappings.
        old_positions : simtk.unit.Quantity with dimension [natoms, 3] with units of distance.
            Positions of the old system atoms.

        Returns
        -------
        new_positions : simtk.unit.Quantity with dimension [natoms, 3] with units of distance.
            Positions of new atoms proposed by geometry engine calculation.
        geometry_logp_propose : float
            The log probability of the forward-only proposal
        """
>>>>>>> 007cba7c
        if self.verbose: print("Geometry engine proposal...")
        # Generate coordinates for new atoms and compute probability ratio of old and new probabilities.
        initial_time = time.time()
        new_positions, geometry_logp_propose = self.geometry_engine.propose(topology_proposal, old_positions, self.sampler.thermodynamic_state.beta)
        if self.verbose: print('proposal took %.3f s' % (time.time() - initial_time))

        if self.geometry_pdbfile is not None:
            print("Writing proposed geometry...")
            from simtk.openmm.app import PDBFile
            PDBFile.writeFile(topology_proposal.new_topology, new_positions, file=self.geometry_pdbfile)
            self.geometry_pdbfile.flush()

        return new_positions, geometry_logp_propose

    def _geometry_reverse(self, topology_proposal, new_positions, old_positions):
<<<<<<< HEAD
=======
        """
        Run geometry engine reverse calculation to determine logP
        of proposing the old positions based on the new positions

        Parameters
        ----------
        topology_proposal : TopologyProposal
            Contains old/new Topology and System objects and atom mappings.
        new_positions : simtk.unit.Quantity with dimension [natoms, 3] with units of distance.
            Positions of the new atoms.
        old_positions : simtk.unit.Quantity with dimension [natoms, 3] with units of distance.
            Positions of the old atoms.

        Returns
        -------
        geometry_logp_reverse : float
            The log probability of the proposal for the given transformation
        """
>>>>>>> 007cba7c
        if self.verbose: print("Geometry engine logP_reverse calculation...")
        initial_time = time.time()
        geometry_logp_reverse = self.geometry_engine.logp_reverse(topology_proposal, new_positions, old_positions, self.sampler.thermodynamic_state.beta)
        if self.verbose: print('calculation took %.3f s' % (time.time() - initial_time))
        return geometry_logp_reverse

    def _ncmc_insert(self, topology_proposal, ncmc_old_positions):
<<<<<<< HEAD
=======
        """
        Run an NCMC protocol from lambda = 0 to lambda = 1

        Parameters
        ----------
        topology_proposal : TopologyProposal
            Contains old/new Topology and System objects and atom mappings.
        ncmc_old_positions : simtk.unit.Quantity with dimension [natoms, 3] with units of distance.
            Positions of the atoms at the beginning of the NCMC switching.

        Returns
        -------
        ncmc_new_positions : simtk.unit.Quantity with dimension [natoms, 3] with units of distance.
            Positions of the atoms at the end of the NCMC switching.
        ncmc_introduction_logp : float
            The log acceptance probability of the switch
        potential_insert : simtk.unit.Quantity with units compatible with kilocalories_per_mole
            `beta` * the potential energy of the initial (alchemically eliminated) conformation.
        """
>>>>>>> 007cba7c
        if self.verbose: print("Performing NCMC insertion")
        # Alchemically introduce new atoms.
        initial_time = time.time()
        [ncmc_new_positions, ncmc_introduction_logp, potential_insert] = self.ncmc_engine.integrate(topology_proposal, ncmc_old_positions, direction='insert', iteration=self.iteration)
        if self.verbose: print('NCMC took %.3f s' % (time.time() - initial_time))
        # Check that positions are not NaN
        if np.any(np.isnan(ncmc_new_positions)):
            raise Exception("Positions are NaN after NCMC insert with %d steps" % self._switching_nsteps)
        return ncmc_new_positions, ncmc_introduction_logp, potential_insert

    def _ncmc_delete(self, topology_proposal, ncmc_old_positions):
<<<<<<< HEAD
=======
        """
        Run an NCMC protocol from lambda = 1 to lambda = 0

        Parameters
        ----------
        topology_proposal : TopologyProposal
            Contains old/new Topology and System objects and atom mappings.
        ncmc_old_positions : simtk.unit.Quantity with dimension [natoms, 3] with units of distance.
            Positions of the atoms at the beginning of the NCMC switching.

        Returns
        -------
        ncmc_old_positions : simtk.unit.Quantity with dimension [natoms, 3] with units of distance.
            Positions of old atoms at the end of the NCMC switching.
        ncmc_elimination_logp : float
            The log acceptance probability of the switch
        potential_delete: simtk.unit.Quantity with units compatible with kilocalories_per_mole
            `beta` * the potential energy of the final (alchemically eliminated) conformation.
        """
>>>>>>> 007cba7c
        if self.verbose: print("Performing NCMC annihilation")
        # Alchemically eliminate atoms being removed.
        [ncmc_old_positions, ncmc_elimination_logp, potential_delete] = self.ncmc_engine.integrate(topology_proposal, ncmc_old_positions, direction='delete', iteration=self.iteration)
        # Check that positions are not NaN
        if np.any(np.isnan(ncmc_old_positions)):
            raise Exception("Positions are NaN after NCMC delete with %d steps" % self._switching_nsteps)
        return ncmc_old_positions, ncmc_elimination_logp, potential_delete

    def _ncmc_hybrid(self, topology_proposal, old_positions, new_positions):
<<<<<<< HEAD
=======
        """
        Run a hybrid NCMC protocol from lambda = 0 to lambda = 1

        Parameters
        ----------
        topology_proposal : TopologyProposal
            Contains old/new Topology and System objects and atom mappings.
        old_positions : simtk.unit.Quantity with dimension [natoms, 3] with units of distance.
            Positions of old atoms at the beginning of the NCMC switching.
        new_positions : simtk.unit.Quantity with dimension [natoms, 3] with units of distance.
            Positions of new atoms at the beginning of the NCMC switching.

        Returns
        -------
        ncmc_new_positions : simtk.unit.Quantity with dimension [natoms, 3] with units of distance.
            Positions of new atoms at the end of the NCMC switching.
        ncmc_old_positions : simtk.unit.Quantity with dimension [natoms, 3] with units of distance.
            Positions of old atoms at the end of the NCMC switching.
        ncmc_logp : float
            The log acceptance probability of the switch
        """
>>>>>>> 007cba7c
        if self.verbose: print("Performing NCMC switching")
        initial_time = time.time()
        [ncmc_new_positions, ncmc_old_positions, ncmc_logp] = self.ncmc_engine.integrate(topology_proposal, old_positions, new_positions, iteration=self.iteration)
        if self.verbose: print('NCMC took %.3f s' % (time.time() - initial_time))
        # Check that positions are not NaN
        if np.any(np.isnan(ncmc_new_positions)):
            raise Exception("Positions are NaN after NCMC insert with %d steps" % self._switching_nsteps)
        return ncmc_new_positions, ncmc_old_positions, ncmc_logp

    def _geometry_ncmc_geometry(self, topology_proposal, positions, old_log_weight, new_log_weight):
<<<<<<< HEAD
=======
        """
        Use a hybrid NCMC protocol to switch from the old system to new system
        Will calculate new positions for the new system first, then give both
        sets of positions to the hybrid NCMC integrator, and finally use the
        final positions of the old and new systems to calculate the reverse
        geometry probability

        Parameters
        ----------
        topology_proposal : TopologyProposal
            Contains old/new Topology and System objects and atom mappings.
        positions : simtk.unit.Quantity with dimension [natoms, 3] with units of distance.
            Positions of old atoms at the beginning of the NCMC switching.
        old_log_weight : float
            Chemical state weight from SAMSSampler
        new_log_weight : float
            Chemical state weight from SAMSSampler

        Returns
        -------
        logp_accept : float
            Log of acceptance probability of entire Expanded Ensemble switch
        ncmc_new_positions : simtk.unit.Quantity with dimension [natoms, 3] with units of distance.
            Positions of new atoms at the end of the NCMC switching.
        """
>>>>>>> 007cba7c
        if self.verbose: print("Updating chemical state with geometry-ncmc-geometry scheme...")

        geometry_old_positions = positions
        geometry_new_positions, geometry_logp_propose = self._geometry_forward(topology_proposal, geometry_old_positions)

        ncmc_new_positions, ncmc_old_positions, ncmc_logp = self._ncmc_hybrid(topology_proposal, positions, geometry_new_positions)

        geometry_logp_reverse = self._geometry_reverse(topology_proposal, ncmc_new_positions, ncmc_old_positions)
        geometry_logp = geometry_logp_reverse - geometry_logp_propose

        # Compute total log acceptance probability, including all components.
        logp_accept = topology_proposal.logp_proposal + geometry_logp + ncmc_logp + new_log_weight - old_log_weight
        if self.verbose:
            print("logp_accept = %+10.4e [logp_proposal = %+10.4e, geometry_logp = %+10.4e, ncmc_logp = %+10.4e, old_log_weight = %+10.4e, new_log_weight = %+10.4e]"
                % (logp_accept, topology_proposal.logp_proposal, geometry_logp, ncmc_logp, old_log_weight, new_log_weight))
        # Write to storage.
        if self.storage:
            self.storage.write_quantity('logp_ncmc', ncmc_logp, iteration=self.iteration)
            self.storage.write_quantity('logp_geometry', geometry_logp, iteration=self.iteration)
<<<<<<< HEAD
            self.storage.write_quantity('logp_geometry_reverse', geometry_logp_reverse, iteration=self.iteration)
            self.storage.write_quantity('logp_geometry_propose', geometry_logp_propose, iteration=self.iteration)
=======
>>>>>>> 007cba7c
            self.storage.write_quantity('new_log_weight', new_log_weight, iteration=self.iteration)
            self.storage.write_quantity('old_log_weight', old_log_weight, iteration=self.iteration)

        return logp_accept, ncmc_new_positions

    def _ncmc_geometry_ncmc(self, topology_proposal, positions, old_log_weight, new_log_weight):
<<<<<<< HEAD
=======
        """
        Use separate NCMC protocols for deletion and insertion of unique atoms
        from the old system and new system
        Will delete old unique atoms first, then calculate positions for new
        atoms as well as the reverse geometry probability, and finally
        insert unique new atoms

        Parameters
        ----------
        topology_proposal : TopologyProposal
            Contains old/new Topology and System objects and atom mappings.
        positions : simtk.unit.Quantity with dimension [natoms, 3] with units of distance.
            Positions of old atoms at the beginning of the NCMC switching.
        old_log_weight : float
            Chemical state weight from SAMSSampler
        new_log_weight : float
            Chemical state weight from SAMSSampler

        Returns
        -------
        logp_accept : float
            Log of acceptance probability of entire Expanded Ensemble switch
        ncmc_new_positions : simtk.unit.Quantity with dimension [natoms, 3] with units of distance.
            Positions of new atoms at the end of the NCMC switching.
        """
>>>>>>> 007cba7c
        if self.verbose: print("Updating chemical state with ncmc-geometry-ncmc scheme...")

        initial_time = time.time()
        ncmc_old_positions, ncmc_elimination_logp, potential_delete = self._ncmc_delete(topology_proposal, positions)

        geometry_old_positions = ncmc_old_positions
        geometry_new_positions, geometry_logp_propose = self._geometry_forward(topology_proposal, geometry_old_positions)

        geometry_logp_reverse = self._geometry_reverse(topology_proposal, geometry_new_positions, geometry_old_positions)
        geometry_logp = geometry_logp_reverse - geometry_logp_propose

        ncmc_new_positions, ncmc_introduction_logp, potential_insert = self._ncmc_insert(topology_proposal, geometry_new_positions)

        # Compute change in eliminated potential contribution.
        switch_logp = - (potential_insert - potential_delete)

        # Compute total log acceptance probability, including all components.
        logp_accept = topology_proposal.logp_proposal + geometry_logp + switch_logp + ncmc_elimination_logp + ncmc_introduction_logp + new_log_weight - old_log_weight
        if self.verbose:
            print("logp_accept = %+10.4e [logp_proposal %+10.4e geometry_logp %+10.4e switch_logp %+10.4e ncmc_elimination_logp %+10.4e ncmc_introduction_logp %+10.4e old_log_weight %+10.4e new_log_weight %+10.4e]"
                % (logp_accept, topology_proposal.logp_proposal, geometry_logp, switch_logp, ncmc_elimination_logp, ncmc_introduction_logp, old_log_weight, new_log_weight))

        elapsed_time = time.time() - initial_time

        # Write to storage.
        if self.storage:
            self.storage.write_quantity('logp_ncmc_elimination', ncmc_elimination_logp, iteration=self.iteration)
            self.storage.write_quantity('logp_ncmc_introduction', ncmc_introduction_logp, iteration=self.iteration)
<<<<<<< HEAD
            self.storage.write_quantity('logp_ncmc', ncmc_elimination_logp + ncmc_introduction_logp, iteration=self.iteration)
            self.storage.write_quantity('update_state_elapsed_time', elapsed_time, iteration=self.iteration)
            self.storage.write_quantity('logp_switch', switch_logp, iteration=self.iteration)
            self.storage.write_quantity('logp_geometry', geometry_logp, iteration=self.iteration)
            self.storage.write_quantity('logp_geometry_reverse', geometry_logp_reverse, iteration=self.iteration)
            self.storage.write_quantity('logp_geometry_propose', geometry_logp_propose, iteration=self.iteration)
=======
            self.storage.write_quantity('update_state_elapsed_time', elapsed_time, iteration=self.iteration)
            self.storage.write_quantity('logp_switch', switch_logp, iteration=self.iteration)
            self.storage.write_quantity('logp_geometry', geometry_logp, iteration=self.iteration)
>>>>>>> 007cba7c
            self.storage.write_quantity('new_log_weight', new_log_weight, iteration=self.iteration)
            self.storage.write_quantity('old_log_weight', old_log_weight, iteration=self.iteration)

        return logp_accept, ncmc_new_positions

    def _geometry_ncmc(self, topology_proposal, positions, old_log_weight, new_log_weight):
<<<<<<< HEAD
=======
        """
        NOT IMPLEMENTED

        Use asymmetric NCMC protocol only for alchemical insertion of new
        unique atoms based on positions of physical old system
        Will calculate positions for new atoms first, as well as the reverse
        geometry probability of the starting configuration, and then
        alchemically introduce the new atoms

        Parameters
        ----------
        topology_proposal : TopologyProposal
            Contains old/new Topology and System objects and atom mappings.
        positions : simtk.unit.Quantity with dimension [natoms, 3] with units of distance.
            Positions of old atoms at the beginning of the NCMC switching.
        old_log_weight : float
            Chemical state weight from SAMSSampler
        new_log_weight : float
            Chemical state weight from SAMSSampler

        Returns
        -------
        logp_accept : float
            Log of acceptance probability of entire Expanded Ensemble switch
        ncmc_new_positions : simtk.unit.Quantity with dimension [natoms, 3] with units of distance.
            Positions of new atoms at the end of the NCMC switching.
        """
>>>>>>> 007cba7c
        raise(NotImplementedError("ExpandedEnsembleSampler scheme 'geometry-ncmc' has not been statistically validated and should not be used."))
        from perses.tests.utils import compute_potential
        if self.verbose: print("Updating chemical state with geometry-ncmc scheme...")

        initial_time = time.time()
        potential_delete = self.sampler.thermodynamic_state.beta * compute_potential(system, positions, platform=self.ncmc_engine.platform)

        geometry_old_positions = positions
        geometry_new_positions, geometry_logp_propose = self._geometry_forward(topology_proposal, geometry_old_positions)

        geometry_logp_reverse = self._geometry_reverse(topology_proposal, geometry_new_positions, geometry_old_positions)
        geometry_logp = geometry_logp_reverse - geometry_logp_propose

        ncmc_new_positions, ncmc_introduction_logp, potential_insert = self._ncmc_insert(topology_proposal, geometry_new_positions)

        # Compute change in eliminated potential contribution.
        switch_logp = - (potential_insert - potential_delete)

        # Compute total log acceptance probability, including all components.
        logp_accept = topology_proposal.logp_proposal + geometry_logp + switch_logp + ncmc_introduction_logp + new_log_weight - old_log_weight
        if self.verbose:
            print("logp_accept = %+10.4e [logp_proposal %+10.4e geometry_logp %+10.4e switch_logp %+10.4e ncmc_introduction_logp %+10.4e old_log_weight %+10.4e new_log_weight %+10.4e]"
                % (logp_accept, topology_proposal.logp_proposal, geometry_logp, switch_logp, ncmc_introduction_logp, old_log_weight, new_log_weight))
        elapsed_time = time.time() - initial_time

        # Write to storage.
        if self.storage:
            self.storage.write_quantity('logp_ncmc_introduction', ncmc_introduction_logp, iteration=self.iteration)
<<<<<<< HEAD
            self.storage.write_quantity('logp_ncmc', ncmc_introduction_logp, iteration=self.iteration)
            self.storage.write_quantity('update_state_elapsed_time', elapsed_time, iteration=self.iteration)
            self.storage.write_quantity('logp_switch', switch_logp, iteration=self.iteration)
            self.storage.write_quantity('logp_geometry', geometry_logp, iteration=self.iteration)
            self.storage.write_quantity('logp_geometry_reverse', geometry_logp_reverse, iteration=self.iteration)
            self.storage.write_quantity('logp_geometry_propose', geometry_logp_propose, iteration=self.iteration)
=======
            self.storage.write_quantity('update_state_elapsed_time', elapsed_time, iteration=self.iteration)
            self.storage.write_quantity('logp_switch', switch_logp, iteration=self.iteration)
            self.storage.write_quantity('logp_geometry', geometry_logp, iteration=self.iteration)
>>>>>>> 007cba7c
            self.storage.write_quantity('new_log_weight', new_log_weight, iteration=self.iteration)
            self.storage.write_quantity('old_log_weight', old_log_weight, iteration=self.iteration)

        return logp_accept, ncmc_new_positions

    def update_positions(self):
        """
        Sample new positions.
        """
        self.sampler.update()

    def update_state(self):
        """
        Sample the thermodynamic state.
        """

        initial_time = time.time()

        # Propose new chemical state.
        if self.verbose: print("Proposing new topology...")
        [system, topology, positions] = [self.sampler.thermodynamic_state.system, self.topology, self.sampler.sampler_state.positions]
        topology_proposal = self.proposal_engine.propose(system, topology)
        if self.verbose: print("Proposed transformation: %s => %s" % (topology_proposal.old_chemical_state_key, topology_proposal.new_chemical_state_key))
<<<<<<< HEAD

        # Determine state keys
        old_state_key = self.state_key
        new_state_key = topology_proposal.new_chemical_state_key

=======

        # Determine state keys
        old_state_key = self.state_key
        new_state_key = topology_proposal.new_chemical_state_key

>>>>>>> 007cba7c
        # Determine log weight
        old_log_weight = self.get_log_weight(old_state_key)
        new_log_weight = self.get_log_weight(new_state_key)

        if self.scheme == 'ncmc-geometry-ncmc':
            logp_accept, ncmc_new_positions = self._ncmc_geometry_ncmc(topology_proposal, positions, old_log_weight, new_log_weight)
        elif self.scheme == 'geometry-ncmc':
            logp_accept, ncmc_new_positions = self._geometry_ncmc(topology_proposal, positions, old_log_weight, new_log_weight)
        elif self.scheme == 'geometry-ncmc-geometry':
            logp_accept, ncmc_new_positions = self._geometry_ncmc_geometry(topology_proposal, positions, old_log_weight, new_log_weight)
        else:
            raise Exception("Expanded ensemble state proposal scheme '%s' unsupported" % self.scheme)

        # Accept or reject.
        if np.isnan(logp_accept):
            accept = False
            print('logp_accept = NaN')
        else:
            accept = ((logp_accept>=0.0) or (np.random.uniform() < np.exp(logp_accept)))
            if self.accept_everything:
                print('accept_everything option is turned on; accepting')
                accept = True

        if accept:
            self.sampler.thermodynamic_state.system = topology_proposal.new_system
            self.sampler.sampler_state.system = topology_proposal.new_system
            self.topology = topology_proposal.new_topology
            self.sampler.sampler_state.positions = ncmc_new_positions
            self.sampler.topology = self.topology
            self.state_key = topology_proposal.new_chemical_state_key
            self.naccepted += 1
            if self.verbose: print("    accepted")
        else:
            self.nrejected += 1
            if self.verbose: print("    rejected")

        if self.storage:
            self.storage.write_configuration('positions', self.sampler.sampler_state.positions, self.sampler.topology, iteration=self.iteration)
            self.storage.write_object('state_key', self.state_key, iteration=self.iteration)
            self.storage.write_object('proposed_state_key', topology_proposal.new_chemical_state_key, iteration=self.iteration)
            self.storage.write_quantity('naccepted', self.naccepted, iteration=self.iteration)
            self.storage.write_quantity('nrejected', self.nrejected, iteration=self.iteration)
            self.storage.write_quantity('logp_accept', logp_accept, iteration=self.iteration)
            self.storage.write_quantity('logp_topology_proposal', topology_proposal.logp_proposal, iteration=self.iteration)


        # Update statistics.
        self.update_statistics()

    def update(self):
        """
        Update the sampler with one step of sampling.
        """
        if self.verbose:
            print("-" * 80)
            print("Expanded Ensemble sampler iteration %8d" % self.iteration)
        self.update_positions()
        self.update_state()
        self.iteration += 1
        if self.verbose:
            print("-" * 80)

        if self.pdbfile is not None:
            print("Writing frame...")
            from simtk.openmm.app import PDBFile
            PDBFile.writeModel(self.topology, self.sampler.sampler_state.positions, self.pdbfile, self.iteration)
            self.pdbfile.flush()

        if self.storage:
            self.storage.sync()

    def run(self, niterations=1):
        """
        Run the sampler for the specified number of iterations

        Parameters
        ----------
        niterations : int, optional, default=1
            Number of iterations to run the sampler for.
        """
        for iteration in range(niterations):
            self.update()

    def update_statistics(self):
        """
        Update sampler statistics.
        """
        if self.state_key not in self.number_of_state_visits:
            self.number_of_state_visits[self.state_key] = 0
        self.number_of_state_visits[self.state_key] += 1

################################################################################
# SAMS SAMPLER
################################################################################

class SAMSSampler(object):
    """
    Self-adjusted mixture sampling engine.

    Properties
    ----------
    state_keys : set of objects
        The names of states sampled by the sampler.
    logZ : dict() of keys : float
        logZ[key] is the log partition function (up to an additive constant) estimate for chemical state `key`
    update_method : str
        Update method.  One of ['default']
    iteration : int
        Iterations completed.
    verbose : bool
        If True, verbose debug output is printed.

    References
    ----------
    [1] Tan, Z. (2015) Optimally adjusted mixture sampling and locally weighted histogram analysis, Journal of Computational and Graphical Statistics, to appear. (Supplement)
    http://www.stat.rutgers.edu/home/ztan/Publication/SAMS_redo4.pdf

    Examples
    --------
    >>> # Create a test system
    >>> test = testsystems.AlanineDipeptideVacuum()
    >>> # Create a SystemGenerator and rebuild the System.
    >>> from perses.rjmc.topology_proposal import SystemGenerator
    >>> system_generator = SystemGenerator(['amber99sbildn.xml'], forcefield_kwargs={ 'nonbondedMethod' : app.NoCutoff, 'implicitSolvent' : None, 'constraints' : None })
    >>> test.system = system_generator.build_system(test.topology)
    >>> # Create a sampler state.
    >>> sampler_state = SamplerState(system=test.system, positions=test.positions)
    >>> # Create a thermodynamic state.
    >>> thermodynamic_state = ThermodynamicState(system=test.system, temperature=298.0*unit.kelvin)
    >>> # Create an MCMC sampler
    >>> mcmc_sampler = MCMCSampler(thermodynamic_state, sampler_state)
    >>> # Turn off verbosity
    >>> mcmc_sampler.verbose = False
    >>> from perses.rjmc.geometry import FFAllAngleGeometryEngine
    >>> geometry_engine = FFAllAngleGeometryEngine(metadata={})
    >>> # Create an Expanded Ensemble sampler
    >>> from perses.rjmc.topology_proposal import PointMutationEngine
    >>> allowed_mutations = [[('2','ALA')],[('2','VAL'),('2','LEU')]]
    >>> proposal_engine = PointMutationEngine(test.topology, system_generator, max_point_mutants=1, chain_id='1', proposal_metadata=None, allowed_mutations=allowed_mutations)
    >>> exen_sampler = ExpandedEnsembleSampler(mcmc_sampler, test.topology, 'ACE-ALA-NME', proposal_engine, geometry_engine)
    >>> # Create a SAMS sampler
    >>> sams_sampler = SAMSSampler(exen_sampler)
    >>> # Run the sampler
    >>> sams_sampler.run() # doctest: +ELLIPSIS
    ...
    """
    def __init__(self, sampler, logZ=None, log_target_probabilities=None, update_method='two-stage', storage=None):
        """
        Create a SAMS Sampler.

        Parameters
        ----------
        sampler : ExpandedEnsembleSampler
            The expanded ensemble sampler used to sample both configurations and discrete thermodynamic states.
        logZ : dict of key : float, optional, default=None
            If specified, the log partition functions for each state will be initialized to the specified dictionary.
        log_target_probabilities : dict of key : float, optional, default=None
            If specified, unnormalized target probabilities; default is all 0.
        update_method : str, optional, default='default'
            SAMS update algorithm
        storage : NetCDFStorageView, optional, default=None

        """
        # Keep copies of initializing arguments.
        # TODO: Make deep copies?
        self.sampler = sampler
        if logZ is not None:
            self.logZ = logZ
        else:
            self.logZ = dict()
        if log_target_probabilities is not None:
            self.log_target_probabilities = log_target_probabilities
        else:
            self.log_target_probabilities = dict()
        self.update_method = update_method

        self.storage = None
        if storage is not None:
            self.storage = NetCDFStorageView(storage, modname=self.__class__.__name__)

        # Initialize.
        self.iteration = 0
        self.verbose = False

    @property
    def state_keys(self):
        return self.logZ.keys()

    def update_sampler(self):
        """
        Update the underlying expanded ensembles sampler.
        """
        self.sampler.update()

    def update_logZ_estimates(self):
        """
        Update the logZ estimates according to self.update_method.
        """
        state_key = self.sampler.state_key

        # Add state key to dictionaries if we haven't visited this state before.
        if state_key not in self.logZ:
            self.logZ[state_key] = 0.0
        if state_key not in self.log_target_probabilities:
            self.log_target_probabilities[state_key] = 0.0

        # Update estimates of logZ.
        if self.update_method == 'one-stage':
            # Based on Eq. 9 of Ref. [1]
            gamma = 1.0 / float(self.iteration+1)
        elif self.update_method == 'two-stage':
            # Keep gamma large until second stage is activated.
            if not hasattr(self, 'second_stage_start') or (self.iteration < self.second_stage_start):
                # First stage.
                gamma = 1.0
                # TODO: Determine when to switch to second stage
            else:
                # Second stage.
                gamma = 1.0 / float(self.iteration - self.second_stage_start + 1)
        else:
            raise Exception("SAMS update method '%s' unknown." % self.update_method)
        self.logZ[state_key] += gamma / np.exp(self.log_target_probabilities[state_key])

        # Update log weights for sampler.
        self.sampler.log_weights = { state_key : - self.logZ[state_key] for state_key in self.logZ.keys() }

        if self.storage:
            self.storage.write_object('logZ', self.logZ, iteration=self.iteration)
            self.storage.write_object('log_weights', self.sampler.log_weights, iteration=self.iteration)

    def update(self):
        """
        Update the sampler with one step of sampling.
        """
        if self.verbose:
            print("=" * 80)
            print("SAMS sampler iteration %5d" % self.iteration)
        self.update_sampler()
        self.update_logZ_estimates()
        if self.storage: self.storage.sync()
        self.iteration += 1
        if self.verbose:
            print("=" * 80)

    def run(self, niterations=1):
        """
        Run the sampler for the specified number of iterations

        Parameters
        ----------
        niterations : int, optional, default=1
            Number of iterations to run the sampler for.
        """
        for iteration in range(niterations):
            self.update()

################################################################################
# MULTITARGET OPTIMIZATION SAMPLER
################################################################################

class MultiTargetDesign(object):
    """
    Multi-objective design using self-adjusted mixture sampling with additional recursion steps
    that update target weights on the fly.

    Parameters
    ----------
    samplers : list of SAMSSampler
        The SAMS samplers whose relative partition functions go into the design objective computation.
    sampler_exponents : dict of SAMSSampler : float
        samplers.keys() are the samplers, and samplers[key]
    log_target_probabilities : dict of hashable object : float
        log_target_probabilities[key] is the computed log objective function (target probability) for chemical state `key`
    verbose : bool
        If True, verbose output is printed.

    """
    def __init__(self, target_samplers, storage=None, verbose=False):
        """
        Initialize a multi-objective design sampler with the specified target sampler powers.

        Parameters
        ----------
        target_samplers : dict
            target_samplers[sampler] is the exponent associated with SAMS sampler `sampler` in the multi-objective design.
        storage : NetCDFStorage, optional, default=None
            If specified, will use the storage layer to write trajectory data.
        verbose : bool, optional, default=False
            If true, will print verbose output

        The target sampler weights for N samplers with specified exponents \alpha_n are given by

        \pi_{nk} \propto \prod_{n=1}^N Z_{nk}^{alpha_n}

        where \pi_{nk} is the target weight for sampler n state k,
        and Z_{nk} is the relative partition function of sampler n among states k.

        Examples
        --------
        Set up a mutation sampler to maximize implicit solvent hydration free energy.
        >>> from perses.tests.testsystems import AlanineDipeptideTestSystem
        >>> testsystem = AlanineDipeptideTestSystem()
        >>> # Set up target samplers.
        >>> target_samplers = { testsystem.sams_samplers['implicit'] : 1.0, testsystem.sams_samplers['vacuum'] : -1.0 }
        >>> # Set up the design sampler.
        >>> designer = MultiTargetDesign(target_samplers)

        """
        # Store target samplers.
        self.sampler_exponents = target_samplers
        self.samplers = list(target_samplers.keys())

        self.storage = None
        if storage is not None:
            self.storage = NetCDFStorageView(storage, modname=self.__class__.__name__)

        # Initialize storage for target probabilities.
        self.log_target_probabilities = dict()
        self.verbose = verbose
        self.iteration = 0

    @property
    def state_keys(self):
        return self.log_target_probabilities.keys()

    def update_samplers(self):
        """
        Update all samplers.
        """
        for sampler in self.samplers:
            sampler.update()

    def update_target_probabilities(self):
        """
        Update all target probabilities.
        """
        # Gather list of all keys.
        state_keys = set()
        for sampler in self.samplers:
            for key in sampler.state_keys:
                state_keys.add(key)

        # Compute unnormalized log target probabilities.
        log_target_probabilities = { key : 0.0 for key in state_keys }
        for (sampler, log_weight) in self.sampler_exponents.items():
            for key in sampler.state_keys:
                log_target_probabilities[key] += log_weight * sampler.logZ[key]

        # Normalize
        log_sum = log_sum_exp(log_target_probabilities)
        for key in log_target_probabilities:
            log_target_probabilities[key] -= log_sum

        # Store.
        self.log_target_probabilities = log_target_probabilities

        if self.verbose:
            print("log_target_probabilities = %s" % str(self.log_target_probabilities))

        if self.storage:
            self.storage.write_object('log_target_probabilities', self.log_target_probabilities, iteration=self.iteration)

    def update(self):
        """
        Run one iteration of the sampler.
        """
        if self.verbose:
            print("*" * 80)
            print("MultiTargetDesign sampler iteration %8d" % self.iteration)
        self.update_samplers()
        self.update_target_probabilities()
        self.iteration += 1
        if self.storage: self.storage.sync()
        if self.verbose:
            print("*" * 80)

    def run(self, niterations=1):
        """
        Run the multi-target design sampler for the specified number of iterations.

        Parameters
        ----------
        niterations : int
            The number of iterations to run the sampler for.

        """
        # Update all samplers.
        for iteration in range(niterations):
            self.update()

################################################################################
# CONSTANT PH SAMPLER
################################################################################

class ProtonationStateSampler(object):
    """
    Protonation state sampler with given fixed target probabilities for ligand in solvent.

    Parameters
    ----------
    samplers : list of SAMSSampler
        The SAMS samplers whose relative partition functions go into the design objective computation.
    sampler_exponents : dict of SAMSSampler : float
        samplers.keys() are the samplers, and samplers[key]
    log_target_probabilities : dict of hashable object : float
        log_target_probabilities[key] is the computed log objective function (target probability) for chemical state `key`
    verbose : bool
        If True, verbose output is printed.

    """
    def __init__(self, complex_sampler, solvent_sampler, log_state_penalties, storage=None, verbose=False):
        """
        Initialize a protonation state sampler with fixed target probabilities for ligand in solvent.

        Parameters
        ----------
        complex_sampler : ExpandedEnsembleSampler
            Ligand in complex sampler
        solvent_sampler : SAMSSampler
            Ligand in solution sampler
        log_state_penalties : dict
            log_state_penalties[smiles] is the log state free energy (in kT) for ligand state 'smiles'
        storage : NetCDFStorage, optional, default=None
            If specified, will use the storage layer to write trajectory data.
        verbose : bool, optional, default=False
            If true, will print verbose output

        """
        # Store target samplers.
        self.log_state_penalties = log_state_penalties
        self.samplers = [complex_sampler, solvent_sampler]
        self.complex_sampler = complex_sampler
        self.solvent_sampler = solvent_sampler

        self.storage = None
        if storage is not None:
            self.storage = NetCDFStorageView(storage, modname=self.__class__.__name__)

        # Initialize storage for target probabilities.
        self.log_target_probabilities = { key : - log_state_penalties[key] for key in log_state_penalties }
        self.verbose = verbose
        self.iteration = 0

    @property
    def state_keys(self):
        return self.log_target_probabilities.keys()

    def update_samplers(self):
        """
        Update all samplers.
        """
        for sampler in self.samplers:
            sampler.update()

    def update_target_probabilities(self):
        """
        Update all target probabilities.
        """
        # Update the complex sampler log weights using the solvent sampler log weights
        for key in self.solvent_sampler.state_keys:
            self.complex_sampler.log_weights[key] = self.solvent_sampler.sampler.log_weights[key]

        if self.verbose:
            print("log_weights = %s" % str(self.solvent_sampler.sampler.log_weights))

    def update(self):
        """
        Run one iteration of the sampler.
        """
        if self.verbose:
            print("*" * 80)
            print("ProtonationStateSampler iteration %8d" % self.iteration)
        self.update_samplers()
        self.update_target_probabilities()
        if self.storage: self.storage.sync()
        self.iteration += 1
        if self.verbose:
            print("*" * 80)

    def run(self, niterations=1):
        """
        Run the protonation state sampler for the specified number of iterations.

        Parameters
        ----------
        niterations : int
            The number of iterations to run the sampler for.

        """
        # Update all samplers.
        for iteration in range(niterations):
            self.update()<|MERGE_RESOLUTION|>--- conflicted
+++ resolved
@@ -861,8 +861,6 @@
         return self.log_weights[state_key]
 
     def _geometry_forward(self, topology_proposal, old_positions):
-<<<<<<< HEAD
-=======
         """
         Run geometry engine to propose new positions and compute logP
 
@@ -880,7 +878,6 @@
         geometry_logp_propose : float
             The log probability of the forward-only proposal
         """
->>>>>>> 007cba7c
         if self.verbose: print("Geometry engine proposal...")
         # Generate coordinates for new atoms and compute probability ratio of old and new probabilities.
         initial_time = time.time()
@@ -896,8 +893,6 @@
         return new_positions, geometry_logp_propose
 
     def _geometry_reverse(self, topology_proposal, new_positions, old_positions):
-<<<<<<< HEAD
-=======
         """
         Run geometry engine reverse calculation to determine logP
         of proposing the old positions based on the new positions
@@ -916,7 +911,6 @@
         geometry_logp_reverse : float
             The log probability of the proposal for the given transformation
         """
->>>>>>> 007cba7c
         if self.verbose: print("Geometry engine logP_reverse calculation...")
         initial_time = time.time()
         geometry_logp_reverse = self.geometry_engine.logp_reverse(topology_proposal, new_positions, old_positions, self.sampler.thermodynamic_state.beta)
@@ -924,8 +918,6 @@
         return geometry_logp_reverse
 
     def _ncmc_insert(self, topology_proposal, ncmc_old_positions):
-<<<<<<< HEAD
-=======
         """
         Run an NCMC protocol from lambda = 0 to lambda = 1
 
@@ -945,7 +937,6 @@
         potential_insert : simtk.unit.Quantity with units compatible with kilocalories_per_mole
             `beta` * the potential energy of the initial (alchemically eliminated) conformation.
         """
->>>>>>> 007cba7c
         if self.verbose: print("Performing NCMC insertion")
         # Alchemically introduce new atoms.
         initial_time = time.time()
@@ -957,8 +948,6 @@
         return ncmc_new_positions, ncmc_introduction_logp, potential_insert
 
     def _ncmc_delete(self, topology_proposal, ncmc_old_positions):
-<<<<<<< HEAD
-=======
         """
         Run an NCMC protocol from lambda = 1 to lambda = 0
 
@@ -978,7 +967,6 @@
         potential_delete: simtk.unit.Quantity with units compatible with kilocalories_per_mole
             `beta` * the potential energy of the final (alchemically eliminated) conformation.
         """
->>>>>>> 007cba7c
         if self.verbose: print("Performing NCMC annihilation")
         # Alchemically eliminate atoms being removed.
         [ncmc_old_positions, ncmc_elimination_logp, potential_delete] = self.ncmc_engine.integrate(topology_proposal, ncmc_old_positions, direction='delete', iteration=self.iteration)
@@ -988,8 +976,6 @@
         return ncmc_old_positions, ncmc_elimination_logp, potential_delete
 
     def _ncmc_hybrid(self, topology_proposal, old_positions, new_positions):
-<<<<<<< HEAD
-=======
         """
         Run a hybrid NCMC protocol from lambda = 0 to lambda = 1
 
@@ -1011,7 +997,6 @@
         ncmc_logp : float
             The log acceptance probability of the switch
         """
->>>>>>> 007cba7c
         if self.verbose: print("Performing NCMC switching")
         initial_time = time.time()
         [ncmc_new_positions, ncmc_old_positions, ncmc_logp] = self.ncmc_engine.integrate(topology_proposal, old_positions, new_positions, iteration=self.iteration)
@@ -1022,8 +1007,6 @@
         return ncmc_new_positions, ncmc_old_positions, ncmc_logp
 
     def _geometry_ncmc_geometry(self, topology_proposal, positions, old_log_weight, new_log_weight):
-<<<<<<< HEAD
-=======
         """
         Use a hybrid NCMC protocol to switch from the old system to new system
         Will calculate new positions for the new system first, then give both
@@ -1049,7 +1032,6 @@
         ncmc_new_positions : simtk.unit.Quantity with dimension [natoms, 3] with units of distance.
             Positions of new atoms at the end of the NCMC switching.
         """
->>>>>>> 007cba7c
         if self.verbose: print("Updating chemical state with geometry-ncmc-geometry scheme...")
 
         geometry_old_positions = positions
@@ -1069,19 +1051,14 @@
         if self.storage:
             self.storage.write_quantity('logp_ncmc', ncmc_logp, iteration=self.iteration)
             self.storage.write_quantity('logp_geometry', geometry_logp, iteration=self.iteration)
-<<<<<<< HEAD
             self.storage.write_quantity('logp_geometry_reverse', geometry_logp_reverse, iteration=self.iteration)
             self.storage.write_quantity('logp_geometry_propose', geometry_logp_propose, iteration=self.iteration)
-=======
->>>>>>> 007cba7c
             self.storage.write_quantity('new_log_weight', new_log_weight, iteration=self.iteration)
             self.storage.write_quantity('old_log_weight', old_log_weight, iteration=self.iteration)
 
         return logp_accept, ncmc_new_positions
 
     def _ncmc_geometry_ncmc(self, topology_proposal, positions, old_log_weight, new_log_weight):
-<<<<<<< HEAD
-=======
         """
         Use separate NCMC protocols for deletion and insertion of unique atoms
         from the old system and new system
@@ -1107,7 +1084,6 @@
         ncmc_new_positions : simtk.unit.Quantity with dimension [natoms, 3] with units of distance.
             Positions of new atoms at the end of the NCMC switching.
         """
->>>>>>> 007cba7c
         if self.verbose: print("Updating chemical state with ncmc-geometry-ncmc scheme...")
 
         initial_time = time.time()
@@ -1136,26 +1112,18 @@
         if self.storage:
             self.storage.write_quantity('logp_ncmc_elimination', ncmc_elimination_logp, iteration=self.iteration)
             self.storage.write_quantity('logp_ncmc_introduction', ncmc_introduction_logp, iteration=self.iteration)
-<<<<<<< HEAD
             self.storage.write_quantity('logp_ncmc', ncmc_elimination_logp + ncmc_introduction_logp, iteration=self.iteration)
             self.storage.write_quantity('update_state_elapsed_time', elapsed_time, iteration=self.iteration)
             self.storage.write_quantity('logp_switch', switch_logp, iteration=self.iteration)
             self.storage.write_quantity('logp_geometry', geometry_logp, iteration=self.iteration)
             self.storage.write_quantity('logp_geometry_reverse', geometry_logp_reverse, iteration=self.iteration)
             self.storage.write_quantity('logp_geometry_propose', geometry_logp_propose, iteration=self.iteration)
-=======
-            self.storage.write_quantity('update_state_elapsed_time', elapsed_time, iteration=self.iteration)
-            self.storage.write_quantity('logp_switch', switch_logp, iteration=self.iteration)
-            self.storage.write_quantity('logp_geometry', geometry_logp, iteration=self.iteration)
->>>>>>> 007cba7c
             self.storage.write_quantity('new_log_weight', new_log_weight, iteration=self.iteration)
             self.storage.write_quantity('old_log_weight', old_log_weight, iteration=self.iteration)
 
         return logp_accept, ncmc_new_positions
 
     def _geometry_ncmc(self, topology_proposal, positions, old_log_weight, new_log_weight):
-<<<<<<< HEAD
-=======
         """
         NOT IMPLEMENTED
 
@@ -1183,7 +1151,6 @@
         ncmc_new_positions : simtk.unit.Quantity with dimension [natoms, 3] with units of distance.
             Positions of new atoms at the end of the NCMC switching.
         """
->>>>>>> 007cba7c
         raise(NotImplementedError("ExpandedEnsembleSampler scheme 'geometry-ncmc' has not been statistically validated and should not be used."))
         from perses.tests.utils import compute_potential
         if self.verbose: print("Updating chemical state with geometry-ncmc scheme...")
@@ -1212,18 +1179,12 @@
         # Write to storage.
         if self.storage:
             self.storage.write_quantity('logp_ncmc_introduction', ncmc_introduction_logp, iteration=self.iteration)
-<<<<<<< HEAD
             self.storage.write_quantity('logp_ncmc', ncmc_introduction_logp, iteration=self.iteration)
             self.storage.write_quantity('update_state_elapsed_time', elapsed_time, iteration=self.iteration)
             self.storage.write_quantity('logp_switch', switch_logp, iteration=self.iteration)
             self.storage.write_quantity('logp_geometry', geometry_logp, iteration=self.iteration)
             self.storage.write_quantity('logp_geometry_reverse', geometry_logp_reverse, iteration=self.iteration)
             self.storage.write_quantity('logp_geometry_propose', geometry_logp_propose, iteration=self.iteration)
-=======
-            self.storage.write_quantity('update_state_elapsed_time', elapsed_time, iteration=self.iteration)
-            self.storage.write_quantity('logp_switch', switch_logp, iteration=self.iteration)
-            self.storage.write_quantity('logp_geometry', geometry_logp, iteration=self.iteration)
->>>>>>> 007cba7c
             self.storage.write_quantity('new_log_weight', new_log_weight, iteration=self.iteration)
             self.storage.write_quantity('old_log_weight', old_log_weight, iteration=self.iteration)
 
@@ -1247,19 +1208,11 @@
         [system, topology, positions] = [self.sampler.thermodynamic_state.system, self.topology, self.sampler.sampler_state.positions]
         topology_proposal = self.proposal_engine.propose(system, topology)
         if self.verbose: print("Proposed transformation: %s => %s" % (topology_proposal.old_chemical_state_key, topology_proposal.new_chemical_state_key))
-<<<<<<< HEAD
 
         # Determine state keys
         old_state_key = self.state_key
         new_state_key = topology_proposal.new_chemical_state_key
 
-=======
-
-        # Determine state keys
-        old_state_key = self.state_key
-        new_state_key = topology_proposal.new_chemical_state_key
-
->>>>>>> 007cba7c
         # Determine log weight
         old_log_weight = self.get_log_weight(old_state_key)
         new_log_weight = self.get_log_weight(new_state_key)
