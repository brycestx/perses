from __future__ import print_function
"""
Test systems for perses automated design.

Examples
--------

Alanine dipeptide in various environments (vacuum, implicit, explicit):

>>> from perses.tests.testsystems import AlaninDipeptideSAMS
>>> testsystem = AlanineDipeptideTestSystem()
>>> system_generator = testsystem.system_generator['explicit']
>>> sams_sampler = testsystem.sams_sampler['explicit']

TODO
----
* Have all PersesTestSystem subclasses automatically subjected to a battery of tests.
* Add short descriptions to each class through a class property.

"""

__author__ = 'John D. Chodera'

################################################################################
# IMPORTS
################################################################################
from simtk import openmm, unit
from simtk.openmm import app
import os, os.path
import sys, math
import numpy as np
from functools import partial
from pkg_resources import resource_filename
from openeye import oechem, oeshape, oeomega
from openmmtools import testsystems
from perses.tests.utils import sanitizeSMILES
from perses.storage import NetCDFStorage, NetCDFStorageView
from perses.rjmc.geometry import FFAllAngleGeometryEngine
import tempfile
import copy

################################################################################
# CONSTANTS
################################################################################

from perses.samplers.thermodynamics import kB

################################################################################
# TEST SYSTEMS
################################################################################

class PersesTestSystem(object):
    """
    Create a consistent set of samplers useful for testing.

    Properties
    ----------
    environments : list of str
        Available environments
    topologies : dict of simtk.openmm.app.Topology
        Initial system Topology objects; topologies[environment] is the topology for `environment`
    positions : dict of simtk.unit.Quantity of [nparticles,3] with units compatible with nanometers
        Initial positions corresponding to initial Topology objects
    system_generators : dict of SystemGenerator objects
        SystemGenerator objects for environments
    proposal_engines : dict of ProposalEngine
        Proposal engines
    themodynamic_states : dict of thermodynamic_states
        Themodynamic states for each environment
    mcmc_samplers : dict of MCMCSampler objects
        MCMCSampler objects for environments
    exen_samplers : dict of ExpandedEnsembleSampler objects
        ExpandedEnsembleSampler objects for environments
    sams_samplers : dict of SAMSSampler objects
        SAMSSampler objects for environments
    designer : MultiTargetDesign sampler
        Example MultiTargetDesign sampler

    """
    def __init__(self, storage_filename=None, mode='w'):
        """Create a testsystem.

        Parameters
        ----------
        storage_filename : str, optional, default=None
           If specified, bind to this storage file.
        mode : str, optional, default='w'
           File open mode, 'w' for (over)write, 'a' for append.

        """
        self.storage = None
        if storage_filename is not None:
            self.storage = NetCDFStorage(storage_filename, mode='w')
        self.environments = list()
        self.topologies = dict()
        self.positions = dict()
        self.system_generators = dict()
        self.proposal_engines = dict()
        self.thermodynamic_states = dict()
        self.mcmc_samplers = dict()
        self.exen_samplers = dict()
        self.sams_samplers = dict()
        self.designer = None
        self.geometry_engine = FFAllAngleGeometryEngine(metadata={})

class AlanineDipeptideTestSystem(PersesTestSystem):
    """
    Create a consistent set of SAMS samplers useful for testing PointMutationEngine on alanine dipeptide in various solvents.
    This is useful for testing a variety of components.

    Properties
    ----------
    environments : list of str
        Available environments: ['vacuum', 'explicit', 'implicit']
    topologies : dict of simtk.openmm.app.Topology
        Initial system Topology objects; topologies[environment] is the topology for `environment`
    positions : dict of simtk.unit.Quantity of [nparticles,3] with units compatible with nanometers
        Initial positions corresponding to initial Topology objects
    system_generators : dict of SystemGenerator objects
        SystemGenerator objects for environments
    proposal_engines : dict of ProposalEngine
        Proposal engines
    themodynamic_states : dict of thermodynamic_states
        Themodynamic states for each environment
    mcmc_samplers : dict of MCMCSampler objects
        MCMCSampler objects for environments
    exen_samplers : dict of ExpandedEnsembleSampler objects
        ExpandedEnsembleSampler objects for environments
    sams_samplers : dict of SAMSSampler objects
        SAMSSampler objects for environments
    designer : MultiTargetDesign sampler
        Example MultiTargetDesign sampler for implicit solvent hydration free energies

    Examples
    --------

    >>> from perses.tests.testsystems import AlanineDipeptideTestSystem
    >>> testsystem = AlanineDipeptideTestSystem()
    # Build a system
    >>> system = testsystem.system_generators['vacuum'].build_system(testsystem.topologies['vacuum'])
    # Retrieve a SAMSSampler
    >>> sams_sampler = testsystem.sams_samplers['implicit']

    """
    def __init__(self, constraints=app.HBonds, **kwargs):
        super(AlanineDipeptideTestSystem, self).__init__(**kwargs)
        environments = ['explicit', 'implicit', 'vacuum']

        # Use sterics in proposals
        self.geometry_engine.use_sterics = True

        # Write atom-by-atom geometry output.
        self.geometry_engine.write_proposal_pdb = True
        self.geometry_engine.pdb_filename_prefix = 'geometry'

        # Create a system generator for our desired forcefields.
        from perses.rjmc.topology_proposal import SystemGenerator
        system_generators = dict()
        system_generators['explicit'] = SystemGenerator(['amber99sbildn.xml', 'tip3p.xml'],
            forcefield_kwargs={ 'nonbondedMethod' : app.CutoffPeriodic, 'nonbondedCutoff' : 9.0 * unit.angstrom, 'implicitSolvent' : None, 'constraints' : constraints },
            use_antechamber=False)
        system_generators['implicit'] = SystemGenerator(['amber99sbildn.xml', 'amber99_obc.xml'],
            forcefield_kwargs={ 'nonbondedMethod' : app.NoCutoff, 'implicitSolvent' : app.OBC2, 'constraints' : constraints },
            use_antechamber=False)
        system_generators['vacuum'] = SystemGenerator(['amber99sbildn.xml'],
            forcefield_kwargs={ 'nonbondedMethod' : app.NoCutoff, 'implicitSolvent' : None, 'constraints' : constraints },
            use_antechamber=False)

        # Create peptide in solvent.
        from openmmtools.testsystems import AlanineDipeptideExplicit, AlanineDipeptideImplicit, AlanineDipeptideVacuum
        from pkg_resources import resource_filename
        pdb_filename = resource_filename('openmmtools', 'data/alanine-dipeptide-gbsa/alanine-dipeptide.pdb')
        from simtk.openmm.app import PDBFile
        topologies = dict()
        positions = dict()
        pdbfile = PDBFile(pdb_filename)
        topologies['vacuum'] = pdbfile.getTopology()
        positions['vacuum'] = pdbfile.getPositions(asNumpy=True)
        topologies['implicit'] = pdbfile.getTopology()
        positions['implicit'] = pdbfile.getPositions(asNumpy=True)

        # Create molecule in explicit solvent.
        modeller = app.Modeller(topologies['vacuum'], positions['vacuum'])
        modeller.addSolvent(system_generators['explicit'].getForceField(), model='tip3p', padding=9.0*unit.angstrom)
        topologies['explicit'] = modeller.getTopology()
        positions['explicit'] = modeller.getPositions()

        # Set up the proposal engines.
        from perses.rjmc.topology_proposal import PointMutationEngine
        proposal_metadata = {
            'ffxmls' : ['amber99sbildn.xml'], # take sidechain definitions from this ffxml file
            'always_change' : True # don't propose self-transitions
            }
        proposal_engines = dict()
        chain_id = ' '
        allowed_mutations = [[('2','VAL')],[('2','LEU')],[('2','PHE')]]
        for environment in environments:
            proposal_engines[environment] = PointMutationEngine(topologies[environment],system_generators[environment], chain_id, proposal_metadata=proposal_metadata, allowed_mutations=allowed_mutations)

        # Generate systems
        systems = dict()
        for environment in environments:
            systems[environment] = system_generators[environment].build_system(topologies[environment])

        # Define thermodynamic state of interest.
        from perses.samplers.thermodynamics import ThermodynamicState
        thermodynamic_states = dict()
        temperature = 300*unit.kelvin
        pressure = 1.0*unit.atmospheres
        thermodynamic_states['explicit'] = ThermodynamicState(system=systems['explicit'], temperature=temperature, pressure=pressure)
        thermodynamic_states['implicit'] = ThermodynamicState(system=systems['implicit'], temperature=temperature)
        thermodynamic_states['vacuum']   = ThermodynamicState(system=systems['vacuum'], temperature=temperature)

        # Create SAMS samplers
        from perses.samplers.samplers import SamplerState, MCMCSampler, ExpandedEnsembleSampler, SAMSSampler
        mcmc_samplers = dict()
        exen_samplers = dict()
        sams_samplers = dict()
        for environment in environments:
            storage = None
            if self.storage:
                storage = NetCDFStorageView(self.storage, envname=environment)

            chemical_state_key = proposal_engines[environment].compute_state_key(topologies[environment])
            if environment == 'explicit':
                sampler_state = SamplerState(system=systems[environment], positions=positions[environment], box_vectors=systems[environment].getDefaultPeriodicBoxVectors())
            else:
                sampler_state = SamplerState(system=systems[environment], positions=positions[environment])
            mcmc_samplers[environment] = MCMCSampler(thermodynamic_states[environment], sampler_state, topology=topologies[environment], storage=storage)
            mcmc_samplers[environment].nsteps = 5 # reduce number of steps for testing
            mcmc_samplers[environment].timestep = 1.0 * unit.femtoseconds
            mcmc_samplers[environment].verbose = True
            exen_samplers[environment] = ExpandedEnsembleSampler(mcmc_samplers[environment], topologies[environment], chemical_state_key, proposal_engines[environment], self.geometry_engine, options={'nsteps': 0}, storage=storage)
            exen_samplers[environment].verbose = True
            sams_samplers[environment] = SAMSSampler(exen_samplers[environment], storage=storage)
            sams_samplers[environment].verbose = True

        # Create test MultiTargetDesign sampler.
        from perses.samplers.samplers import MultiTargetDesign
        target_samplers = { sams_samplers['implicit'] : 1.0, sams_samplers['vacuum'] : -1.0 }
        designer = MultiTargetDesign(target_samplers, storage=self.storage)
        designer.verbose = True

        # Store things.
        self.environments = environments
        self.topologies = topologies
        self.positions = positions
        self.systems = systems
        self.system_generators = system_generators
        self.proposal_engines = proposal_engines
        self.thermodynamic_states = thermodynamic_states
        self.mcmc_samplers = mcmc_samplers
        self.exen_samplers = exen_samplers
        self.sams_samplers = sams_samplers
        self.designer = designer

class AlanineDipeptideValenceTestSystem(PersesTestSystem):
    """
    Create a consistent set of SAMS samplers useful for testing PointMutationEngine on alanine dipeptide in various solvents.
    Only valence terms are included---no sterics.

    Properties
    ----------
    environments : list of str
        Available environments: ['vacuum']
    topologies : dict of simtk.openmm.app.Topology
        Initial system Topology objects; topologies[environment] is the topology for `environment`
    positions : dict of simtk.unit.Quantity of [nparticles,3] with units compatible with nanometers
        Initial positions corresponding to initial Topology objects
    system_generators : dict of SystemGenerator objects
        SystemGenerator objects for environments
    proposal_engines : dict of ProposalEngine
        Proposal engines
    themodynamic_states : dict of thermodynamic_states
        Themodynamic states for each environment
    mcmc_samplers : dict of MCMCSampler objects
        MCMCSampler objects for environments
    exen_samplers : dict of ExpandedEnsembleSampler objects
        ExpandedEnsembleSampler objects for environments
    sams_samplers : dict of SAMSSampler objects
        SAMSSampler objects for environments
    designer : MultiTargetDesign sampler
        Example MultiTargetDesign sampler for implicit solvent hydration free energies

    Examples
    --------

    >>> from perses.tests.testsystems import AlanineDipeptideValenceTestSystem
    >>> testsystem = AlanineDipeptideValenceTestSystem()
    # Build a system
    >>> system = testsystem.system_generators['vacuum'].build_system(testsystem.topologies['vacuum'])
    # Retrieve a SAMSSampler
    >>> sams_sampler = testsystem.sams_samplers['vacuum']

    """
    def __init__(self, **kwargs):
        super(AlanineDipeptideValenceTestSystem, self).__init__(**kwargs)
        environments = ['vacuum']

        # Write atom-by-atom geometry output.
        self.geometry_engine.write_proposal_pdb = False
        #self.geometry_engine.pdb_filename_prefix = 'geometry2'

        # Create a system generator for our desired forcefields.
        from perses.rjmc.topology_proposal import SystemGenerator
        system_generators = dict()
        from pkg_resources import resource_filename
        valence_xml_filename = resource_filename('perses', 'data/amber99sbildn-valence-only.xml')
        system_generators['vacuum'] = SystemGenerator([valence_xml_filename],
            forcefield_kwargs={ 'nonbondedMethod' : app.NoCutoff, 'implicitSolvent' : None, 'constraints' : None },
            use_antechamber=False)

        # Create peptide in solvent.
        from openmmtools.testsystems import AlanineDipeptideExplicit, AlanineDipeptideImplicit, AlanineDipeptideVacuum
        from pkg_resources import resource_filename
        pdb_filename = resource_filename('openmmtools', 'data/alanine-dipeptide-gbsa/alanine-dipeptide.pdb')
        from simtk.openmm.app import PDBFile
        topologies = dict()
        positions = dict()
        pdbfile = PDBFile(pdb_filename)
        topologies['vacuum'] = pdbfile.getTopology()
        positions['vacuum'] = pdbfile.getPositions(asNumpy=True)

        # Set up the proposal engines.
        from perses.rjmc.topology_proposal import PointMutationEngine
        proposal_metadata = {
            'ffxmls' : ['amber99sbildn.xml'], # take sidechain definitions from this ffxml file
            'always_change' : True # don't propose self-transitions
            }
        proposal_engines = dict()
        chain_id = ' '
        allowed_mutations = [[('2','PHE')]]
        proposal_metadata = {"always_change":True}
        for environment in environments:
            proposal_engines[environment] = PointMutationEngine(topologies[environment],system_generators[environment], chain_id, proposal_metadata=proposal_metadata, allowed_mutations=allowed_mutations, always_change=True)

        # Generate systems
        systems = dict()
        for environment in environments:
            systems[environment] = system_generators[environment].build_system(topologies[environment])

        # Define thermodynamic state of interest.
        from perses.samplers.thermodynamics import ThermodynamicState
        thermodynamic_states = dict()
        temperature = 300*unit.kelvin
        pressure = 1.0*unit.atmospheres
        thermodynamic_states['vacuum'] = ThermodynamicState(system=systems['vacuum'], temperature=temperature)

        # Create SAMS samplers
        from perses.samplers.samplers import SamplerState, MCMCSampler, ExpandedEnsembleSampler, SAMSSampler
        mcmc_samplers = dict()
        exen_samplers = dict()
        sams_samplers = dict()
        for environment in environments:
            storage = None
            if self.storage:
                storage = NetCDFStorageView(self.storage, envname=environment)

            chemical_state_key = proposal_engines[environment].compute_state_key(topologies[environment])
            sampler_state = SamplerState(system=systems[environment], positions=positions[environment])
            mcmc_samplers[environment] = MCMCSampler(thermodynamic_states[environment], sampler_state, topology=topologies[environment], storage=storage)
            mcmc_samplers[environment].nsteps = 5 # reduce number of steps for testing
            mcmc_samplers[environment].verbose = True
            exen_samplers[environment] = ExpandedEnsembleSampler(mcmc_samplers[environment], topologies[environment], chemical_state_key, proposal_engines[environment], self.geometry_engine, options={'nsteps':5}, storage=storage)
            exen_samplers[environment].verbose = True
            sams_samplers[environment] = SAMSSampler(exen_samplers[environment], storage=storage)
            sams_samplers[environment].verbose = True

        # Create test MultiTargetDesign sampler.
        from perses.samplers.samplers import MultiTargetDesign
        target_samplers = { sams_samplers['vacuum'] : 1.0 }
        designer = MultiTargetDesign(target_samplers, storage=self.storage)
        designer.verbose = True

        # Store things.
        self.environments = environments
        self.topologies = topologies
        self.positions = positions
        self.systems = systems
        self.system_generators = system_generators
        self.proposal_engines = proposal_engines
        self.thermodynamic_states = thermodynamic_states
        self.mcmc_samplers = mcmc_samplers
        self.exen_samplers = exen_samplers
        self.sams_samplers = sams_samplers
        self.designer = designer

def load_via_pdbfixer(filename=None, pdbid=None):
    """
    Load a PDB file via PDBFixer, keeping all heterogens and building in protons for any crystallographic waters.
    """
    from pdbfixer import PDBFixer
    fixer = PDBFixer(filename=filename, pdbid=pdbid)
    fixer.findMissingResidues()
    fixer.findNonstandardResidues()
    fixer.replaceNonstandardResidues()
    fixer.findMissingAtoms()
    fixer.addMissingAtoms()
    fixer.addMissingHydrogens(7.0)
    return [fixer.topology, fixer.positions]

class T4LysozymeMutationTestSystem(PersesTestSystem):
    """
    Create a consistent set of SAMS samplers useful for testing PointMutationEngine on T4 lysozyme in various solvents.
    Wild Type is T4 L99A

    Properties
    ----------
    environments : list of str
        Available environments: ['vacuum', 'explicit', 'implicit']
    topologies : dict of simtk.openmm.app.Topology
        Initial system Topology objects; topologies[environment] is the topology for `environment`
    positions : dict of simtk.unit.Quantity of [nparticles,3] with units compatible with nanometers
        Initial positions corresponding to initial Topology objects
    system_generators : dict of SystemGenerator objects
        SystemGenerator objects for environments
    proposal_engines : dict of ProposalEngine
        Proposal engines
    themodynamic_states : dict of thermodynamic_states
        Themodynamic states for each environment
    mcmc_samplers : dict of MCMCSampler objects
        MCMCSampler objects for environments
    exen_samplers : dict of ExpandedEnsembleSampler objects
        ExpandedEnsembleSampler objects for environments
    sams_samplers : dict of SAMSSampler objects
        SAMSSampler objects for environments
    designer : MultiTargetDesign sampler
        Example MultiTargetDesign sampler for implicit solvent hydration free energies

    Examples
    --------

    >>> from perses.tests.testsystems import T4LysozymeTestSystem
    >>> testsystem = T4LysozymeTestSystem()
    # Build a system
    >>> system = testsystem.system_generators['vacuum'].build_system(testsystem.topologies['vacuum'])
    # Retrieve a SAMSSampler
    >>> sams_sampler = testsystem.sams_samplers['implicit']

    """
    def __init__(self, **kwargs):
        super(T4LysozymeMutationTestSystem, self).__init__(**kwargs)
#        environments = ['explicit-complex', 'explicit-receptor', 'implicit-complex', 'implicit-receptor', 'vacuum-complex', 'vacuum-receptor']
        environments = ['explicit-complex', 'explicit-receptor', 'vacuum-complex', 'vacuum-receptor']

        # Create a system generator for our desired forcefields.
        from perses.rjmc.topology_proposal import SystemGenerator
        from pkg_resources import resource_filename
        gaff_xml_filename = resource_filename('perses', 'data/gaff.xml')
        system_generators = dict()
        system_generators['explicit'] = SystemGenerator([gaff_xml_filename,'amber99sbildn.xml', 'tip3p.xml'],
            forcefield_kwargs={ 'nonbondedMethod' : app.CutoffPeriodic, 'nonbondedCutoff' : 9.0 * unit.angstrom, 'implicitSolvent' : None, 'constraints' : None },
            use_antechamber=True)
        system_generators['explicit-complex'] = system_generators['explicit']
        system_generators['explicit-receptor'] = system_generators['explicit']
        system_generators['implicit'] = SystemGenerator([gaff_xml_filename,'amber99sbildn.xml', 'amber99_obc.xml'],
            forcefield_kwargs={ 'nonbondedMethod' : app.NoCutoff, 'implicitSolvent' : app.OBC2, 'constraints' : None },
            use_antechamber=True)
        system_generators['implicit-complex'] = system_generators['implicit']
        system_generators['implicit-receptor'] = system_generators['implicit']
        system_generators['vacuum'] = SystemGenerator([gaff_xml_filename, 'amber99sbildn.xml'],
            forcefield_kwargs={ 'nonbondedMethod' : app.NoCutoff, 'implicitSolvent' : None, 'constraints' : None },
            use_antechamber=True)
        system_generators['vacuum-complex'] = system_generators['vacuum']
        system_generators['vacuum-receptor'] = system_generators['vacuum']

        # Create receptor in solvent.
        from pkg_resources import resource_filename
        pdb_filename = resource_filename('perses', 'data/181L.pdb')
        import pdbfixer
        from simtk.openmm.app import PDBFile, Modeller
        topologies = dict()
        positions = dict()
        [fixer_topology, fixer_positions] = load_via_pdbfixer(pdb_filename)
        modeller = Modeller(fixer_topology, fixer_positions)

        residues_to_delete = [ residue for residue in modeller.getTopology().residues() if residue.name in ['HED','CL','HOH'] ]
        modeller.delete(residues_to_delete)

        receptor_modeller = copy.deepcopy(modeller)
        ligand_modeller = copy.deepcopy(modeller)

        for chain in receptor_modeller.getTopology().chains():
            pass
        chains_to_delete = [chain]
        receptor_modeller.delete(chains_to_delete)
        topologies['receptor'] = receptor_modeller.getTopology()
        positions['receptor'] = receptor_modeller.getPositions()

        for chain in ligand_modeller.getTopology().chains():
            break
        chains_to_delete = [chain]
        ligand_modeller.delete(chains_to_delete)
        for residue in ligand_modeller.getTopology().residues():
            if residue.name == 'BNZ':
                break

        from openmoltools import forcefield_generators
        from utils import extractPositionsFromOEMOL, giveOpenmmPositionsToOEMOL
        import perses.rjmc.geometry as geometry
        from perses.rjmc.topology_proposal import TopologyProposal
        # create OEMol version of benzene
        mol = oechem.OEMol()
        #mol.SetTitle('BNZ') # should be set to residue.name in generateTopologyFromOEMol, not working
        oechem.OESmilesToMol(mol,'C1=CC=CC=C1')
        oechem.OEAddExplicitHydrogens(mol)
        oechem.OETriposAtomNames(mol)
        oechem.OETriposBondTypeNames(mol)

        new_residue = forcefield_generators.generateTopologyFromOEMol(mol)
        for res in new_residue.residues():
            res.name = 'BNZ'
        bnz_new_sys = system_generators['vacuum'].build_system(new_residue)
        kB = unit.BOLTZMANN_CONSTANT_kB * unit.AVOGADRO_CONSTANT_NA
        temperature = 300.0 * unit.kelvin
        kT = kB * temperature
        beta = 1.0/kT
        adding_hydrogen_proposal = TopologyProposal(new_topology=new_residue, new_system =bnz_new_sys, old_topology=ligand_modeller.topology, old_system =bnz_new_sys, logp_proposal = 0.0, new_to_old_atom_map = {0:0,1:1,2:2,3:3,4:4,5:5}, old_chemical_state_key='',new_chemical_state_key='')
        geometry_engine = geometry.FFAllAngleGeometryEngine()
        new_positions, logp = geometry_engine.propose(adding_hydrogen_proposal, ligand_modeller.positions, beta)

        modeller = copy.deepcopy(receptor_modeller)
        modeller.add(new_residue, new_positions)
        topologies['complex'] = modeller.getTopology()
        positions['complex'] = modeller.getPositions()

        # Create all environments.
        for environment in ['implicit', 'vacuum']:
            for component in ['receptor', 'complex']:
                topologies[environment + '-' + component] = topologies[component]
                positions[environment + '-' + component] = positions[component]

        # Set up in explicit solvent.
        for component in ['receptor', 'complex']:
            modeller = app.Modeller(topologies[component], positions[component])
            modeller.addSolvent(system_generators['explicit'].getForceField(), model='tip3p', padding=9.0*unit.angstrom)
            atoms = list(modeller.topology.atoms())
            print('Solvated %s has %s atoms' % (component, len(atoms)))
            topologies['explicit' + '-' + component] = modeller.getTopology()
            positions['explicit' + '-' + component] = modeller.getPositions()

        # Set up the proposal engines.
        allowed_mutations = [
            [('99','GLY')],
            [('102','GLN')],
            [('102','HIS')],
            [('102','GLU')],
            [('102','LEU')],
            [('153','ALA')],
            [('108','VAL')],
            [('99','GLY'),('108','VAL')]
        ]
        from perses.rjmc.topology_proposal import PointMutationEngine
        proposal_metadata = { 'ffxmls' : ['amber99sbildn.xml'] }
        proposal_engines = dict()
        chain_id = 'A'
        for environment in environments:
            proposal_engines[environment] = PointMutationEngine(topologies[environment], system_generators[environment], chain_id, proposal_metadata=proposal_metadata, allowed_mutations=allowed_mutations)

        # Generate systems
        systems = dict()
        for environment in environments:
            print(environment)
            systems[environment] = system_generators[environment].build_system(topologies[environment])

        # Define thermodynamic state of interest.
        from perses.samplers.thermodynamics import ThermodynamicState
        thermodynamic_states = dict()
        temperature = 300*unit.kelvin
        pressure = 1.0*unit.atmospheres
        for component in ['receptor', 'complex']:
            thermodynamic_states['explicit' + '-' + component] = ThermodynamicState(system=systems['explicit' + '-' + component], temperature=temperature, pressure=pressure)
            #thermodynamic_states['implicit' + '-' + component] = ThermodynamicState(system=systems['implicit' + '-' + component], temperature=temperature)
            thermodynamic_states['vacuum' + '-' + component]   = ThermodynamicState(system=systems['vacuum' + '-' + component], temperature=temperature)

        # Create SAMS samplers
        from perses.samplers.samplers import SamplerState, MCMCSampler, ExpandedEnsembleSampler, SAMSSampler
        mcmc_samplers = dict()
        exen_samplers = dict()
        sams_samplers = dict()
        for environment in environments:
            storage = None
            if self.storage:
                storage = NetCDFStorageView(self.storage, envname=environment)

            chemical_state_key = proposal_engines[environment].compute_state_key(topologies[environment])
            if environment[0:8] == 'explicit':
                sampler_state = SamplerState(system=systems[environment], positions=positions[environment], box_vectors=systems[environment].getDefaultPeriodicBoxVectors())
            else:
                sampler_state = SamplerState(system=systems[environment], positions=positions[environment])
            mcmc_samplers[environment] = MCMCSampler(thermodynamic_states[environment], sampler_state, topology=topologies[environment], storage=storage)
            mcmc_samplers[environment].nsteps = 5 # reduce number of steps for testing
            mcmc_samplers[environment].verbose = True
            exen_samplers[environment] = ExpandedEnsembleSampler(mcmc_samplers[environment], topologies[environment], chemical_state_key, proposal_engines[environment], self.geometry_engine, options={'nsteps':5}, storage=storage)
            exen_samplers[environment].verbose = True
            sams_samplers[environment] = SAMSSampler(exen_samplers[environment], storage=storage)
            sams_samplers[environment].verbose = True

        # Create test MultiTargetDesign sampler.
        from perses.samplers.samplers import MultiTargetDesign
        target_samplers = { sams_samplers['explicit-complex'] : 1.0, sams_samplers['explicit-receptor'] : -1.0 }
        designer = MultiTargetDesign(target_samplers, storage=self.storage)
        designer.verbose = True

        # Store things.
        self.environments = environments
        self.topologies = topologies
        self.positions = positions
        self.systems = systems
        self.system_generators = system_generators
        self.proposal_engines = proposal_engines
        self.thermodynamic_states = thermodynamic_states
        self.mcmc_samplers = mcmc_samplers
        self.exen_samplers = exen_samplers
        self.sams_samplers = sams_samplers
        self.designer = designer

class MybTestSystem(PersesTestSystem):
    """
    Create a consistent set of SAMS samplers useful for testing PointMutationEngine on Myb:peptide interaction in various solvents.

    Properties
    ----------
    environments : list of str
        Available environments: ['vacuum', 'explicit', 'implicit']
    topologies : dict of simtk.openmm.app.Topology
        Initial system Topology objects; topologies[environment] is the topology for `environment`
    positions : dict of simtk.unit.Quantity of [nparticles,3] with units compatible with nanometers
        Initial positions corresponding to initial Topology objects
    system_generators : dict of SystemGenerator objects
        SystemGenerator objects for environments
    proposal_engines : dict of ProposalEngine
        Proposal engines
    themodynamic_states : dict of thermodynamic_states
        Themodynamic states for each environment
    mcmc_samplers : dict of MCMCSampler objects
        MCMCSampler objects for environments
    exen_samplers : dict of ExpandedEnsembleSampler objects
        ExpandedEnsembleSampler objects for environments
    sams_samplers : dict of SAMSSampler objects
        SAMSSampler objects for environments
    designer : MultiTargetDesign sampler
        Example MultiTargetDesign sampler for implicit solvent hydration free energies

    Examples
    --------

    >>> from perses.tests.testsystems import MybTestSystem
    >>> testsystem = MybTestSystem()
    # Build a system
    >>> system = testsystem.system_generators['vacuum-peptide'].build_system(testsystem.topologies['vacuum-peptide'])
    # Retrieve a SAMSSampler
    >>> sams_sampler = testsystem.sams_samplers['implicit-peptide']

    """
    def __init__(self, **kwargs):
        super(MybTestSystem, self).__init__(**kwargs)
        environments = ['explicit-complex', 'explicit-peptide', 'implicit-complex', 'implicit-peptide', 'vacuum-complex', 'vacuum-peptide']

        # Use sterics in proposals
        self.geometry_engine.use_sterics = True

        # Write atom-by-atom geometry output.
        self.geometry_engine.write_proposal_pdb = True
        self.geometry_engine.pdb_filename_prefix = 'geometry'

        # Create a system generator for our desired forcefields.
        from perses.rjmc.topology_proposal import SystemGenerator
        system_generators = dict()
        system_generators['explicit'] = SystemGenerator(['amber99sbildn.xml', 'tip3p.xml'],
            forcefield_kwargs={ 'nonbondedMethod' : app.CutoffPeriodic, 'nonbondedCutoff' : 9.0 * unit.angstrom, 'implicitSolvent' : None, 'constraints' : None },
            use_antechamber=False)
        system_generators['explicit-complex'] = system_generators['explicit']
        system_generators['explicit-peptide'] = system_generators['explicit']
        system_generators['implicit'] = SystemGenerator(['amber99sbildn.xml', 'amber99_obc.xml'],
            forcefield_kwargs={ 'nonbondedMethod' : app.NoCutoff, 'implicitSolvent' : app.OBC2, 'constraints' : None },
            use_antechamber=False)
        system_generators['implicit-complex'] = system_generators['implicit']
        system_generators['implicit-peptide'] = system_generators['implicit']
        system_generators['vacuum'] = SystemGenerator(['amber99sbildn.xml'],
            forcefield_kwargs={ 'nonbondedMethod' : app.NoCutoff, 'implicitSolvent' : None, 'constraints' : None },
            use_antechamber=False)
        system_generators['vacuum-complex'] = system_generators['vacuum']
        system_generators['vacuum-peptide'] = system_generators['vacuum']

        # Create peptide in solvent.
        from pkg_resources import resource_filename
        pdb_filename = resource_filename('perses', 'data/1sb0.pdb')
        import pdbfixer
        from simtk.openmm.app import PDBFile, Modeller
        topologies = dict()
        positions = dict()
        #pdbfile = PDBFile(pdb_filename)
        [fixer_topology, fixer_positions] = load_via_pdbfixer(pdb_filename)
        topologies['complex'] = fixer_topology
        positions['complex'] = fixer_positions
        modeller = Modeller(topologies['complex'], positions['complex'])
        chains_to_delete = [ chain for chain in modeller.getTopology().chains() if chain.id == 'A' ] # remove chain A
        modeller.delete(chains_to_delete)
        topologies['peptide'] = modeller.getTopology()
        positions['peptide'] = modeller.getPositions()

        # Create all environments.
        for environment in ['implicit', 'vacuum']:
            for component in ['peptide', 'complex']:
                topologies[environment + '-' + component] = topologies[component]
                positions[environment + '-' + component] = positions[component]

        # Set up in explicit solvent.
        for component in ['peptide', 'complex']:
            modeller = app.Modeller(topologies[component], positions[component])
            modeller.addSolvent(system_generators['explicit'].getForceField(), model='tip3p', padding=9.0*unit.angstrom)
            topologies['explicit' + '-' + component] = modeller.getTopology()
            positions['explicit' + '-' + component] = modeller.getPositions()

        # Set up the proposal engines.
        allowed_mutations = list()
        for resid in ['91', '99', '103', '105']:
            for resname in ['ALA', 'LEU', 'VAL', 'PHE', 'CYS', 'THR', 'TRP', 'TYR', 'GLU', 'ASP', 'LYS', 'ARG', 'ASN']:
                allowed_mutations.append([(resid, resname)])
        from perses.rjmc.topology_proposal import PointMutationEngine
        proposal_metadata = {
            'ffxmls' : ['amber99sbildn.xml'], # take sidechain definitions from this ffxml file
            'always_change' : True # don't propose self-transitions
            }
        proposal_engines = dict()
        chain_id = 'B'
        for environment in environments:
            proposal_engines[environment] = PointMutationEngine(topologies[environment], system_generators[environment], chain_id, proposal_metadata=proposal_metadata, allowed_mutations=allowed_mutations)

        # Generate systems
        systems = dict()
        for environment in environments:
            systems[environment] = system_generators[environment].build_system(topologies[environment])

        # Define thermodynamic state of interest.
        from perses.samplers.thermodynamics import ThermodynamicState
        thermodynamic_states = dict()
        temperature = 300*unit.kelvin
        pressure = 1.0*unit.atmospheres
        for component in ['peptide', 'complex']:
            thermodynamic_states['explicit' + '-' + component] = ThermodynamicState(system=systems['explicit' + '-' + component], temperature=temperature, pressure=pressure)
            thermodynamic_states['implicit' + '-' + component] = ThermodynamicState(system=systems['implicit' + '-' + component], temperature=temperature)
            thermodynamic_states['vacuum' + '-' + component]   = ThermodynamicState(system=systems['vacuum' + '-' + component], temperature=temperature)

        # Create SAMS samplers
        from perses.samplers.samplers import SamplerState, MCMCSampler, ExpandedEnsembleSampler, SAMSSampler
        mcmc_samplers = dict()
        exen_samplers = dict()
        sams_samplers = dict()
        for environment in environments:
            storage = None
            if self.storage:
                storage = NetCDFStorageView(self.storage, envname=environment)

            chemical_state_key = proposal_engines[environment].compute_state_key(topologies[environment])
            if environment[0:8] == 'explicit':
                sampler_state = SamplerState(system=systems[environment], positions=positions[environment], box_vectors=systems[environment].getDefaultPeriodicBoxVectors())
            else:
                sampler_state = SamplerState(system=systems[environment], positions=positions[environment])
            mcmc_samplers[environment] = MCMCSampler(thermodynamic_states[environment], sampler_state, topology=topologies[environment], storage=storage)
            mcmc_samplers[environment].nsteps = 500 # reduce number of steps for testing
            mcmc_samplers[environment].verbose = True
            exen_samplers[environment] = ExpandedEnsembleSampler(mcmc_samplers[environment], topologies[environment], chemical_state_key, proposal_engines[environment], self.geometry_engine, options={'nsteps':0}, storage=storage)
            exen_samplers[environment].verbose = True
            sams_samplers[environment] = SAMSSampler(exen_samplers[environment], storage=storage)
            sams_samplers[environment].verbose = True

        # Create test MultiTargetDesign sampler.
        from perses.samplers.samplers import MultiTargetDesign
        target_samplers = { sams_samplers['vacuum-complex'] : 1.0, sams_samplers['vacuum-peptide'] : -1.0 }
        designer = MultiTargetDesign(target_samplers, storage=self.storage)
        designer.verbose = True

        # Store things.
        self.environments = environments
        self.topologies = topologies
        self.positions = positions
        self.systems = systems
        self.system_generators = system_generators
        self.proposal_engines = proposal_engines
        self.thermodynamic_states = thermodynamic_states
        self.mcmc_samplers = mcmc_samplers
        self.exen_samplers = exen_samplers
        self.sams_samplers = sams_samplers
        self.designer = designer

class AblImatinibResistanceTestSystem(PersesTestSystem):
    """
    Create a consistent set of SAMS samplers useful for testing PointMutationEngine on Abl:imatinib.

    Properties
    ----------
    environments : list of str
        Available environments: ['vacuum', 'explicit', 'implicit']
    topologies : dict of simtk.openmm.app.Topology
        Initial system Topology objects; topologies[environment] is the topology for `environment`
    positions : dict of simtk.unit.Quantity of [nparticles,3] with units compatible with nanometers
        Initial positions corresponding to initial Topology objects
    system_generators : dict of SystemGenerator objects
        SystemGenerator objects for environments
    proposal_engines : dict of ProposalEngine
        Proposal engines
    themodynamic_states : dict of thermodynamic_states
        Themodynamic states for each environment
    mcmc_samplers : dict of MCMCSampler objects
        MCMCSampler objects for environments
    exen_samplers : dict of ExpandedEnsembleSampler objects
        ExpandedEnsembleSampler objects for environments
    sams_samplers : dict of SAMSSampler objects
        SAMSSampler objects for environments
    designer : MultiTargetDesign sampler
        Example MultiTargetDesign sampler for implicit solvent hydration free energies

    Examples
    --------

    >>> from perses.tests.testsystems import AblImatinibResistanceTestSystem
    >>> testsystem = AblImatinibResistanceTestSystem()
    # Build a system
    >>> system = testsystem.system_generators['vacuum-inhibitor'].build_system(testsystem.topologies['vacuum-inhibitor'])
    # Retrieve a SAMSSampler
    >>> sams_sampler = testsystem.sams_samplers['vacuum-inhibitor']

    """
    def __init__(self, **kwargs):
        super(AblImatinibResistanceTestSystem, self).__init__(**kwargs)
        solvents = ['vacuum', 'explicit'] # TODO: Add 'implicit' once GBSA parameterization for small molecules is working
#        solvents = ['vacuum'] # DEBUG
        components = ['receptor', 'complex'] # TODO: Add 'ATP:kinase' complex to enable resistance design
        padding = 9.0*unit.angstrom
        explicit_solvent_model = 'tip3p'
        setup_path = 'data/abl-imatinib'
        thermodynamic_states = dict()
        temperature = 300*unit.kelvin
        pressure = 1.0*unit.atmospheres

        # Construct list of all environments
        environments = list()
        for solvent in solvents:
            for component in components:
                environment = solvent + '-' + component
                environments.append(environment)

        # Create a system generator for desired forcefields
        from perses.rjmc.topology_proposal import SystemGenerator
        from pkg_resources import resource_filename
        gaff_xml_filename = resource_filename('perses', 'data/gaff.xml')
        system_generators = dict()
        system_generators['explicit'] = SystemGenerator([gaff_xml_filename, 'amber99sbildn.xml', 'tip3p.xml'],
            forcefield_kwargs={ 'nonbondedMethod' : app.CutoffPeriodic, 'nonbondedCutoff' : 9.0 * unit.angstrom, 'implicitSolvent' : None, 'constraints' : None },
            use_antechamber=True)
        system_generators['implicit'] = SystemGenerator([gaff_xml_filename, 'amber99sbildn.xml', 'amber99_obc.xml'],
            forcefield_kwargs={ 'nonbondedMethod' : app.NoCutoff, 'implicitSolvent' : app.OBC2, 'constraints' : None },
            use_antechamber=True)
        system_generators['vacuum'] = SystemGenerator([gaff_xml_filename, 'amber99sbildn.xml'],
            forcefield_kwargs={ 'nonbondedMethod' : app.NoCutoff, 'implicitSolvent' : None, 'constraints' : None },
            use_antechamber=True)
        # Copy system generators for all environments
        for solvent in solvents:
            for component in components:
                environment = solvent + '-' + component
                system_generators[environment] = system_generators[solvent]

        # Load topologies and positions for all components
        from simtk.openmm.app import PDBFile, Modeller
        topologies = dict()
        positions = dict()
        for component in components:
            pdb_filename = resource_filename('perses', os.path.join(setup_path, '%s.pdb' % component))
            pdbfile = PDBFile(pdb_filename)
            topologies[component] = pdbfile.topology
            positions[component] = pdbfile.positions

        # Construct positions and topologies for all solvent environments
        for solvent in solvents:
            for component in components:
                environment = solvent + '-' + component
                if solvent == 'explicit':
                    # Create MODELLER object.
                    modeller = app.Modeller(topologies[component], positions[component])
                    modeller.addSolvent(system_generators[solvent].getForceField(), model='tip3p', padding=9.0*unit.angstrom)
                    topologies[environment] = modeller.getTopology()
                    positions[environment] = modeller.getPositions()
                else:
                    environment = solvent + '-' + component
                    topologies[environment] = topologies[component]
                    positions[environment] = positions[component]

        # Set up resistance mutation proposal engines
        allowed_mutations = list()
        # TODO: Expand this beyond the ATP binding site
        for resid in ['22', '37', '52', '55', '65', '81', '125', '128', '147', '148']:
            for resname in ['ALA', 'CYS', 'ASP', 'GLU', 'PHE', 'HIS', 'ILE', 'LYS', 'LEU', 'MET', 'ASN', 'PRO', 'GLN', 'ARG', 'SER', 'THR', 'VAL', 'TRP', 'TYR']:
                allowed_mutations.append([(resid, resname)])
        from perses.rjmc.topology_proposal import PointMutationEngine
        proposal_metadata = { 'ffxmls' : ['amber99sbildn.xml'] }
        proposal_engines = dict()
        chain_id = 'A'
        for solvent in solvents:
            for component in ['complex', 'receptor']: # Mutations only apply to components that contain the kinase
                environment = solvent + '-' + component
                proposal_engines[environment] = PointMutationEngine(topologies[environment], system_generators[environment], chain_id, proposal_metadata=proposal_metadata, allowed_mutations=allowed_mutations)

        # Generate systems ror all environments
        systems = dict()
        for environment in environments:
            systems[environment] = system_generators[environment].build_system(topologies[environment])

        # Create SAMS samplers
        from perses.samplers.thermodynamics import ThermodynamicState
        from perses.samplers.samplers import SamplerState, MCMCSampler, ExpandedEnsembleSampler, SAMSSampler
        mcmc_samplers = dict()
        exen_samplers = dict()
        sams_samplers = dict()
        thermodynamic_states = dict()
        for solvent in solvents:
            for component in components:
                environment = solvent + '-' + component
                chemical_state_key = proposal_engines[environment].compute_state_key(topologies[environment])

                storage = None
                if self.storage:
                    storage = NetCDFStorageView(self.storage, envname=environment)

                if solvent == 'explicit':
                    thermodynamic_state = ThermodynamicState(system=systems[environment], temperature=temperature, pressure=pressure)
                    sampler_state = SamplerState(system=systems[environment], positions=positions[environment], box_vectors=systems[environment].getDefaultPeriodicBoxVectors())
                else:
                    thermodynamic_state = ThermodynamicState(system=systems[environment], temperature=temperature)
                    sampler_state = SamplerState(system=systems[environment], positions=positions[environment])

                mcmc_samplers[environment] = MCMCSampler(thermodynamic_state, sampler_state, topology=topologies[environment], storage=storage)
                mcmc_samplers[environment].nsteps = 5 # reduce number of steps for testing
                mcmc_samplers[environment].verbose = True
                exen_samplers[environment] = ExpandedEnsembleSampler(mcmc_samplers[environment], topologies[environment], chemical_state_key, self.geometry_engine, proposal_engines[environment], options={'nsteps':5}, storage=storage)
                exen_samplers[environment].verbose = True
                sams_samplers[environment] = SAMSSampler(exen_samplers[environment], storage=storage)
                sams_samplers[environment].verbose = True
                thermodynamic_states[environment] = thermodynamic_state

        # Create test MultiTargetDesign sampler.
        # TODO: Replace this with inhibitor:kinase and ATP:kinase ratio
        from perses.samplers.samplers import MultiTargetDesign
        target_samplers = { sams_samplers['vacuum-complex'] : 1.0, sams_samplers['vacuum-receptor'] : -1.0 }
        designer = MultiTargetDesign(target_samplers, storage=self.storage)
        designer.verbose = True

        # Store things.
        self.components = components
        self.solvents = solvents
        self.environments = environments
        self.topologies = topologies
        self.positions = positions
        self.systems = systems
        self.system_generators = system_generators
        self.proposal_engines = proposal_engines
        self.thermodynamic_states = thermodynamic_states
        self.mcmc_samplers = mcmc_samplers
        self.exen_samplers = exen_samplers
        self.sams_samplers = sams_samplers
        self.designer = designer

        # This system must currently be minimized.
        minimize(self)

class AblAffinityTestSystem(PersesTestSystem):
    """
    Create a consistent set of SAMS samplers useful for optimizing kinase inhibitor affinity to Abl.

    TODO: Generalize to standard inhibitor:protein test system and extend to T4 lysozyme small molecules.

    Properties
    ----------
    environments : list of str
        Available environments: ['vacuum', 'explicit', 'implicit']
    topologies : dict of simtk.openmm.app.Topology
        Initial system Topology objects; topologies[environment] is the topology for `environment`
    positions : dict of simtk.unit.Quantity of [nparticles,3] with units compatible with nanometers
        Initial positions corresponding to initial Topology objects
    system_generators : dict of SystemGenerator objects
        SystemGenerator objects for environments
    proposal_engines : dict of ProposalEngine
        Proposal engines
    themodynamic_states : dict of thermodynamic_states
        Themodynamic states for each environment
    mcmc_samplers : dict of MCMCSampler objects
        MCMCSampler objects for environments
    exen_samplers : dict of ExpandedEnsembleSampler objects
        ExpandedEnsembleSampler objects for environments
    sams_samplers : dict of SAMSSampler objects
        SAMSSampler objects for environments
    designer : MultiTargetDesign sampler
        Example MultiTargetDesign sampler for implicit solvent hydration free energies

    Examples
    --------

    >>> from perses.tests.testsystems import AblAffinityTestSystem
    >>> testsystem = AblAffinityestSystem()
    # Build a system
    >>> system = testsystem.system_generators['vacuum-inhibitor'].build_system(testsystem.topologies['vacuum-inhibitor'])
    # Retrieve a SAMSSampler
    >>> sams_sampler = testsystem.sams_samplers['vacuum-inhibitor']

    """
    def __init__(self, **kwargs):
        super(AblAffinityTestSystem, self).__init__(**kwargs)
        solvents = ['vacuum', 'explicit'] # TODO: Add 'implicit' once GBSA parameterization for small molecules is working
        solvents = ['vacuum'] # DEBUG
        components = ['inhibitor', 'complex'] # TODO: Add 'ATP:kinase' complex to enable resistance design
        padding = 9.0*unit.angstrom
        explicit_solvent_model = 'tip3p'
        setup_path = 'data/abl-imatinib'
        thermodynamic_states = dict()
        temperature = 300*unit.kelvin
        pressure = 1.0*unit.atmospheres

        # Construct list of all environments
        environments = list()
        for solvent in solvents:
            for component in components:
                environment = solvent + '-' + component
                environments.append(environment)

        # Read SMILES from CSV file of clinical kinase inhibitors.
        from pkg_resources import resource_filename
        smiles_filename = resource_filename('perses', 'data/clinical-kinase-inhibitors.csv')
        import csv
        molecules = list()
        with open(smiles_filename, 'r') as csvfile:
            csvreader = csv.reader(csvfile, delimiter=',', quotechar='"')
            for row in csvreader:
                name = row[0]
                smiles = row[1]
                molecules.append(smiles)
        # Add current molecule
        molecules.append('Cc1ccc(cc1Nc2nccc(n2)c3cccnc3)NC(=O)c4ccc(cc4)C[NH+]5CCN(CC5)C')
        self.molecules = molecules

        # Expand molecules without explicit stereochemistry and make canonical isomeric SMILES.
        molecules = sanitizeSMILES(self.molecules)

        # Create a system generator for desired forcefields
        from perses.rjmc.topology_proposal import SystemGenerator
        from pkg_resources import resource_filename
        gaff_xml_filename = resource_filename('perses', 'data/gaff.xml')
        system_generators = dict()
        system_generators['explicit'] = SystemGenerator([gaff_xml_filename, 'amber99sbildn.xml', 'tip3p.xml'],
            forcefield_kwargs={ 'nonbondedMethod' : app.CutoffPeriodic, 'nonbondedCutoff' : 9.0 * unit.angstrom, 'implicitSolvent' : None, 'constraints' : None },
            use_antechamber=True)
        system_generators['implicit'] = SystemGenerator([gaff_xml_filename, 'amber99sbildn.xml', 'amber99_obc.xml'],
            forcefield_kwargs={ 'nonbondedMethod' : app.NoCutoff, 'implicitSolvent' : app.OBC2, 'constraints' : None },
            use_antechamber=True)
        system_generators['vacuum'] = SystemGenerator([gaff_xml_filename, 'amber99sbildn.xml'],
            forcefield_kwargs={ 'nonbondedMethod' : app.NoCutoff, 'implicitSolvent' : None, 'constraints' : None },
            use_antechamber=True)
        # Copy system generators for all environments
        for solvent in solvents:
            for component in components:
                environment = solvent + '-' + component
                system_generators[environment] = system_generators[solvent]

        # Load topologies and positions for all components
        from simtk.openmm.app import PDBFile, Modeller
        topologies = dict()
        positions = dict()
        for component in components:
            pdb_filename = resource_filename('perses', os.path.join(setup_path, '%s.pdb' % component))
            print(pdb_filename)
            pdbfile = PDBFile(pdb_filename)
            topologies[component] = pdbfile.topology
            positions[component] = pdbfile.positions

        # Construct positions and topologies for all solvent environments
        for solvent in solvents:
            for component in components:
                environment = solvent + '-' + component
                if solvent == 'explicit':
                    # Create MODELLER object.
                    modeller = app.Modeller(topologies[component], positions[component])
                    modeller.addSolvent(system_generators[solvent].getForceField(), model='tip3p', padding=9.0*unit.angstrom)
                    topologies[environment] = modeller.getTopology()
                    positions[environment] = modeller.getPositions()
                else:
                    environment = solvent + '-' + component
                    topologies[environment] = topologies[component]
                    positions[environment] = positions[component]

        # Set up the proposal engines.
        from perses.rjmc.topology_proposal import SmallMoleculeSetProposalEngine
        proposal_metadata = { }
        proposal_engines = dict()
        for environment in environments:
            storage = None
            if self.storage:
                storage = NetCDFStorageView(self.storage, envname=environment)
            proposal_engines[environment] = SmallMoleculeSetProposalEngine(molecules, system_generators[environment], residue_name='MOL', storage=storage)

        # Generate systems
        systems = dict()
        for environment in environments:
            systems[environment] = system_generators[environment].build_system(topologies[environment])

        # Define thermodynamic state of interest.
        from perses.samplers.thermodynamics import ThermodynamicState
        thermodynamic_states = dict()
        temperature = 300*unit.kelvin
        pressure = 1.0*unit.atmospheres
        for component in components:
            for solvent in solvents:
                environment = solvent + '-' + component
                if solvent == 'explicit':
                    thermodynamic_states[environment] = ThermodynamicState(system=systems[environment], temperature=temperature, pressure=pressure)
                else:
                    thermodynamic_states[environment]   = ThermodynamicState(system=systems[environment], temperature=temperature)

        # Create SAMS samplers
        from perses.samplers.samplers import SamplerState, MCMCSampler, ExpandedEnsembleSampler, SAMSSampler
        mcmc_samplers = dict()
        exen_samplers = dict()
        sams_samplers = dict()
        for solvent in solvents:
            for component in components:
                environment = solvent + '-' + component
                chemical_state_key = proposal_engines[environment].compute_state_key(topologies[environment])

                storage = None
                if self.storage:
                    storage = NetCDFStorageView(self.storage, envname=environment)

                if solvent == 'explicit':
                    thermodynamic_state = ThermodynamicState(system=systems[environment], temperature=temperature, pressure=pressure)
                    sampler_state = SamplerState(system=systems[environment], positions=positions[environment], box_vectors=systems[environment].getDefaultPeriodicBoxVectors())
                else:
                    thermodynamic_state = ThermodynamicState(system=systems[environment], temperature=temperature)
                    sampler_state = SamplerState(system=systems[environment], positions=positions[environment])

                mcmc_samplers[environment] = MCMCSampler(thermodynamic_state, sampler_state, topology=topologies[environment], storage=storage)
                mcmc_samplers[environment].nsteps = 5 # reduce number of steps for testing
                mcmc_samplers[environment].verbose = True
                exen_samplers[environment] = ExpandedEnsembleSampler(mcmc_samplers[environment], topologies[environment], chemical_state_key, proposal_engines[environment], self.geometry_engine, options={'nsteps':5}, storage=storage)
                exen_samplers[environment].verbose = True
                sams_samplers[environment] = SAMSSampler(exen_samplers[environment], storage=storage)
                sams_samplers[environment].verbose = True
                thermodynamic_states[environment] = thermodynamic_state

        # Create test MultiTargetDesign sampler.
        # TODO: Replace this with inhibitor:kinase and ATP:kinase ratio
        from perses.samplers.samplers import MultiTargetDesign
        target_samplers = { sams_samplers['vacuum-complex'] : 1.0, sams_samplers['vacuum-inhibitor'] : -1.0 }
        designer = MultiTargetDesign(target_samplers, storage=self.storage)
        designer.verbose = True

        # Store things.
        self.molecules = molecules
        self.environments = environments
        self.topologies = topologies
        self.positions = positions
        self.system_generators = system_generators
        self.systems = systems
        self.proposal_engines = proposal_engines
        self.thermodynamic_states = thermodynamic_states
        self.mcmc_samplers = mcmc_samplers
        self.exen_samplers = exen_samplers
        self.sams_samplers = sams_samplers
        self.designer = designer

        # This system must currently be minimized.
        minimize(self)

class AblImatinibProtonationStateTestSystem(PersesTestSystem):
    """
    Create a consistent set of SAMS samplers useful for sampling protonation states of the Abl:imatinib complex.

    Properties
    ----------
    environments : list of str
        Available environments: ['vacuum', 'explicit', 'implicit']
    topologies : dict of simtk.openmm.app.Topology
        Initial system Topology objects; topologies[environment] is the topology for `environment`
    positions : dict of simtk.unit.Quantity of [nparticles,3] with units compatible with nanometers
        Initial positions corresponding to initial Topology objects
    system_generators : dict of SystemGenerator objects
        SystemGenerator objects for environments
    proposal_engines : dict of ProposalEngine
        Proposal engines
    themodynamic_states : dict of thermodynamic_states
        Themodynamic states for each environment
    mcmc_samplers : dict of MCMCSampler objects
        MCMCSampler objects for environments
    exen_samplers : dict of ExpandedEnsembleSampler objects
        ExpandedEnsembleSampler objects for environments
    sams_samplers : dict of SAMSSampler objects
        SAMSSampler objects for environments
    designer : MultiTargetDesign sampler
        Example MultiTargetDesign sampler for implicit solvent hydration free energies

    Examples
    --------

    >>> from perses.tests.testsystems import AblImatinibProtonationStateTestSystem
    >>> testsystem = AblImatinibProtonationStateTestSystem()
    # Build a system
    >>> system = testsystem.system_generators['explicit-inhibitor'].build_system(testsystem.topologies['explicit-inhibitor'])
    # Retrieve a SAMSSampler
    >>> sams_sampler = testsystem.sams_samplers['explicit-inhibitor']

    """
    def __init__(self, **kwargs):
        super(AblImatinibProtonationStateTestSystem, self).__init__(**kwargs)
        solvents = ['vacuum', 'explicit'] # TODO: Add 'implicit' once GBSA parameterization for small molecules is working
        components = ['inhibitor', 'complex'] # TODO: Add 'ATP:kinase' complex to enable resistance design
        #solvents = ['vacuum'] # DEBUG: Just try vacuum for now
        #components = ['inhibitor'] # DEBUG: Just try inhibitor for now
        padding = 9.0*unit.angstrom
        explicit_solvent_model = 'tip3p'
        setup_path = 'data/constant-pH/abl-imatinib'
        thermodynamic_states = dict()
        temperature = 300*unit.kelvin
        pressure = 1.0*unit.atmospheres

        # Construct list of all environments
        environments = list()
        for solvent in solvents:
            for component in components:
                environment = solvent + '-' + component
                environments.append(environment)

        # Read mol2 file containing protonation states and extract canonical isomeric SMILES from this.
        from pkg_resources import resource_filename
        molecules = list()
        mol2_filename = resource_filename('perses', os.path.join(setup_path, 'Imatinib-epik-charged.mol2'))
        ifs = oechem.oemolistream(mol2_filename)
        mol = oechem.OEMol()
        while oechem.OEReadMolecule(ifs, mol):
            smiles = oechem.OEMolToSmiles(mol)
            molecules.append(smiles)
        # Read log probabilities
        log_state_penalties = dict()
        state_penalties_filename = resource_filename('perses', os.path.join(setup_path, 'Imatinib-state-penalties.out'))
        for (smiles, log_state_penalty) in zip(molecules, np.fromfile(state_penalties_filename, sep='\n')):
            log_state_penalties[smiles] = log_state_penalty

        # Add current molecule
        smiles = 'Cc1ccc(cc1Nc2nccc(n2)c3cccnc3)NC(=O)c4ccc(cc4)C[NH+]5CCN(CC5)C'
        molecules.append(smiles)
        self.molecules = molecules
        log_state_penalties[smiles] = 100.0 # this should have zero weight

        # Expand molecules without explicit stereochemistry and make canonical isomeric SMILES.
        molecules = sanitizeSMILES(self.molecules)

        # Create a system generator for desired forcefields
        # TODO: Debug why we can't ue pregenerated molecule ffxml parameters. This may be an openmoltools issue.
        molecules_xml_filename = resource_filename('perses', os.path.join(setup_path, 'Imatinib-epik-charged.ffxml'))

        print('Creating system generators...')
        from perses.rjmc.topology_proposal import SystemGenerator
        gaff_xml_filename = resource_filename('perses', 'data/gaff.xml')
        system_generators = dict()
        system_generators['explicit'] = SystemGenerator([gaff_xml_filename, 'amber99sbildn.xml', 'tip3p.xml'],
            forcefield_kwargs={ 'nonbondedMethod' : app.CutoffPeriodic, 'nonbondedCutoff' : 9.0 * unit.angstrom, 'implicitSolvent' : None, 'constraints' : None },
            use_antechamber=True)
        system_generators['implicit'] = SystemGenerator([gaff_xml_filename, 'amber99sbildn.xml', 'amber99_obc.xml'],
            forcefield_kwargs={ 'nonbondedMethod' : app.NoCutoff, 'implicitSolvent' : app.OBC2, 'constraints' : None },
            use_antechamber=True)
        system_generators['vacuum'] = SystemGenerator([gaff_xml_filename, 'amber99sbildn.xml'],
            forcefield_kwargs={ 'nonbondedMethod' : app.NoCutoff, 'implicitSolvent' : None, 'constraints' : None },
            use_antechamber=True)
        # Copy system generators for all environments
        for solvent in solvents:
            for component in components:
                environment = solvent + '-' + component
                system_generators[environment] = system_generators[solvent]

        # Load topologies and positions for all components
        from simtk.openmm.app import PDBFile, Modeller
        topologies = dict()
        positions = dict()
        for component in components:
            pdb_filename = resource_filename('perses', os.path.join(setup_path, '%s.pdb' % component))
            print(pdb_filename)
            pdbfile = PDBFile(pdb_filename)
            topologies[component] = pdbfile.topology
            positions[component] = pdbfile.positions

        # Construct positions and topologies for all solvent environments
        print('Constructing positions and topologies...')
        for solvent in solvents:
            for component in components:
                environment = solvent + '-' + component
                if solvent == 'explicit':
                    # Create MODELLER object.
                    modeller = app.Modeller(topologies[component], positions[component])
                    modeller.addSolvent(system_generators[solvent].getForceField(), model='tip3p', padding=9.0*unit.angstrom)
                    topologies[environment] = modeller.getTopology()
                    positions[environment] = modeller.getPositions()
                else:
                    environment = solvent + '-' + component
                    topologies[environment] = topologies[component]
                    positions[environment] = positions[component]

                natoms = sum( 1 for atom in topologies[environment].atoms() )
                print("System '%s' has %d atoms" % (environment, natoms))

        # Set up the proposal engines.
        print('Initializing proposal engines...')
        from perses.rjmc.topology_proposal import SmallMoleculeSetProposalEngine
        proposal_metadata = { }
        proposal_engines = dict()
        for environment in environments:
            proposal_engines[environment] = SmallMoleculeSetProposalEngine(molecules, system_generators[environment], residue_name='MOL')

        # Generate systems
        print('Building systems...')
        systems = dict()
        for environment in environments:
            systems[environment] = system_generators[environment].build_system(topologies[environment])

        # Define thermodynamic state of interest.
        print('Defining thermodynamic states...')
        from perses.samplers.thermodynamics import ThermodynamicState
        thermodynamic_states = dict()
        temperature = 300*unit.kelvin
        pressure = 1.0*unit.atmospheres
        for component in components:
            for solvent in solvents:
                environment = solvent + '-' + component
                if solvent == 'explicit':
                    thermodynamic_states[environment] = ThermodynamicState(system=systems[environment], temperature=temperature, pressure=pressure)
                else:
                    thermodynamic_states[environment]   = ThermodynamicState(system=systems[environment], temperature=temperature)

        # Create SAMS samplers
        print('Creating SAMS samplers...')
        from perses.samplers.samplers import SamplerState, MCMCSampler, ExpandedEnsembleSampler, SAMSSampler
        mcmc_samplers = dict()
        exen_samplers = dict()
        sams_samplers = dict()
        for solvent in solvents:
            for component in components:
                environment = solvent + '-' + component
                chemical_state_key = proposal_engines[environment].compute_state_key(topologies[environment])

                storage = None
                if self.storage:
                    storage = NetCDFStorageView(self.storage, envname=environment)

                if solvent == 'explicit':
                    thermodynamic_state = ThermodynamicState(system=systems[environment], temperature=temperature, pressure=pressure)
                    sampler_state = SamplerState(system=systems[environment], positions=positions[environment], box_vectors=systems[environment].getDefaultPeriodicBoxVectors())
                else:
                    thermodynamic_state = ThermodynamicState(system=systems[environment], temperature=temperature)
                    sampler_state = SamplerState(system=systems[environment], positions=positions[environment])

                mcmc_samplers[environment] = MCMCSampler(thermodynamic_state, sampler_state, topology=topologies[environment], storage=storage)
                mcmc_samplers[environment].nsteps = 5 # reduce number of steps for testing
                mcmc_samplers[environment].verbose = True
                exen_samplers[environment] = ExpandedEnsembleSampler(mcmc_samplers[environment], topologies[environment], chemical_state_key, proposal_engines[environment], self.geometry_engine, options={'nsteps':5}, storage=storage)
                exen_samplers[environment].verbose = True
                sams_samplers[environment] = SAMSSampler(exen_samplers[environment], storage=storage)
                sams_samplers[environment].verbose = True
                thermodynamic_states[environment] = thermodynamic_state

        # Create a constant-pH sampler
        from perses.samplers.samplers import ProtonationStateSampler
        designer = ProtonationStateSampler(complex_sampler=exen_samplers['explicit-complex'], solvent_sampler=sams_samplers['explicit-inhibitor'], log_state_penalties=log_state_penalties, storage=self.storage)
        designer.verbose = True

        # Store things.
        self.molecules = molecules
        self.environments = environments
        self.topologies = topologies
        self.positions = positions
        self.system_generators = system_generators
        self.systems = systems
        self.proposal_engines = proposal_engines
        self.thermodynamic_states = thermodynamic_states
        self.mcmc_samplers = mcmc_samplers
        self.exen_samplers = exen_samplers
        self.sams_samplers = sams_samplers
        self.designer = designer

        # This system must currently be minimized.
        minimize(self)
        print('AblImatinibProtonationStateTestSystem initialized.')

class ImidazoleProtonationStateTestSystem(PersesTestSystem):
    """
    Create a consistent set of SAMS samplers useful for sampling protonation states of imidazole in water.

    Properties
    ----------
    environments : list of str
        Available environments: ['vacuum', 'explicit', 'implicit']
    topologies : dict of simtk.openmm.app.Topology
        Initial system Topology objects; topologies[environment] is the topology for `environment`
    positions : dict of simtk.unit.Quantity of [nparticles,3] with units compatible with nanometers
        Initial positions corresponding to initial Topology objects
    system_generators : dict of SystemGenerator objects
        SystemGenerator objects for environments
    proposal_engines : dict of ProposalEngine
        Proposal engines
    themodynamic_states : dict of thermodynamic_states
        Themodynamic states for each environment
    mcmc_samplers : dict of MCMCSampler objects
        MCMCSampler objects for environments
    exen_samplers : dict of ExpandedEnsembleSampler objects
        ExpandedEnsembleSampler objects for environments
    sams_samplers : dict of SAMSSampler objects
        SAMSSampler objects for environments
    designer : MultiTargetDesign sampler
        Example MultiTargetDesign sampler for implicit solvent hydration free energies

    Examples
    --------

    >>> from perses.tests.testsystems import AblImatinibProtonationStateTestSystem
    >>> testsystem = AblImatinibProtonationStateTestSystem()
    # Build a system
    >>> system = testsystem.system_generators['explicit-inhibitor'].build_system(testsystem.topologies['explicit-inhibitor'])
    # Retrieve a SAMSSampler
    >>> sams_sampler = testsystem.sams_samplers['explicit-inhibitor']

    """
    def __init__(self, **kwargs):
        super(ImidazoleProtonationStateTestSystem, self).__init__(**kwargs)
        solvents = ['vacuum', 'explicit'] # TODO: Add 'implicit' once GBSA parameterization for small molecules is working
        components = ['imidazole']
        padding = 9.0*unit.angstrom
        explicit_solvent_model = 'tip3p'
        setup_path = 'data/constant-pH/imidazole/'
        thermodynamic_states = dict()
        temperature = 300*unit.kelvin
        pressure = 1.0*unit.atmospheres

        # Construct list of all environments
        environments = list()
        for solvent in solvents:
            for component in components:
                environment = solvent + '-' + component
                environments.append(environment)

        # Read mol2 file containing protonation states and extract canonical isomeric SMILES from this.
        from pkg_resources import resource_filename
        molecules = list()
        mol2_filename = resource_filename('perses', os.path.join(setup_path, 'imidazole/imidazole-epik-charged.mol2'))
        ifs = oechem.oemolistream(mol2_filename)
        mol = oechem.OEMol()
        while oechem.OEReadMolecule(ifs, mol):
            smiles = oechem.OEMolToSmiles(mol)
            molecules.append(smiles)
        # Read log probabilities
        log_state_penalties = dict()
        state_penalties_filename = resource_filename('perses', os.path.join(setup_path, 'imidazole/imidazole-state-penalties.out'))
        for (smiles, log_state_penalty) in zip(molecules, np.fromfile(state_penalties_filename, sep='\n')):
            log_state_penalties[smiles] = log_state_penalty

        # Add current molecule
        smiles = 'C1=CN=CN1'
        molecules.append(smiles)
        self.molecules = molecules
        log_state_penalties[smiles] = 0.0

        # Expand molecules without explicit stereochemistry and make canonical isomeric SMILES.
        molecules = sanitizeSMILES(self.molecules)

        # Create a system generator for desired forcefields
        print('Creating system generators...')
        from perses.rjmc.topology_proposal import SystemGenerator
        gaff_xml_filename = resource_filename('perses', 'data/gaff.xml')
        system_generators = dict()
        system_generators['explicit'] = SystemGenerator([gaff_xml_filename, 'amber99sbildn.xml', 'tip3p.xml'],
            forcefield_kwargs={ 'nonbondedMethod' : app.CutoffPeriodic, 'nonbondedCutoff' : 9.0 * unit.angstrom, 'implicitSolvent' : None, 'constraints' : None },
            use_antechamber=True)
        system_generators['implicit'] = SystemGenerator([gaff_xml_filename, 'amber99sbildn.xml', 'amber99_obc.xml'],
            forcefield_kwargs={ 'nonbondedMethod' : app.NoCutoff, 'implicitSolvent' : app.OBC2, 'constraints' : None },
            use_antechamber=True)
        system_generators['vacuum'] = SystemGenerator([gaff_xml_filename, 'amber99sbildn.xml'],
            forcefield_kwargs={ 'nonbondedMethod' : app.NoCutoff, 'implicitSolvent' : None, 'constraints' : None },
            use_antechamber=True)
        # Copy system generators for all environments
        for solvent in solvents:
            for component in components:
                environment = solvent + '-' + component
                system_generators[environment] = system_generators[solvent]

        # Load topologies and positions for all components
        from simtk.openmm.app import PDBFile, Modeller
        topologies = dict()
        positions = dict()
        for component in components:
            pdb_filename = resource_filename('perses', os.path.join(setup_path, '%s.pdb' % component))
            print(pdb_filename)
            pdbfile = PDBFile(pdb_filename)
            topologies[component] = pdbfile.topology
            positions[component] = pdbfile.positions

        # Construct positions and topologies for all solvent environments
        print('Constructing positions and topologies...')
        for solvent in solvents:
            for component in components:
                environment = solvent + '-' + component
                if solvent == 'explicit':
                    # Create MODELLER object.
                    modeller = app.Modeller(topologies[component], positions[component])
                    modeller.addSolvent(system_generators[solvent].getForceField(), model='tip3p', padding=9.0*unit.angstrom)
                    topologies[environment] = modeller.getTopology()
                    positions[environment] = modeller.getPositions()
                else:
                    environment = solvent + '-' + component
                    topologies[environment] = topologies[component]
                    positions[environment] = positions[component]

                natoms = sum( 1 for atom in topologies[environment].atoms() )
                print("System '%s' has %d atoms" % (environment, natoms))

                # DEBUG: Write initial PDB file
                outfile = open(environment + '.initial.pdb', 'w')
                PDBFile.writeFile(topologies[environment], positions[environment], file=outfile)
                outfile.close()

        # Set up the proposal engines.
        print('Initializing proposal engines...')
        residue_name = 'UNL' # TODO: Figure out residue name automatically
        from perses.rjmc.topology_proposal import SmallMoleculeSetProposalEngine
        proposal_metadata = { }
        proposal_engines = dict()
        for environment in environments:
            storage = None
            if self.storage is not None:
                storage = NetCDFStorageView(self.storage, envname=environment)
            proposal_engines[environment] = SmallMoleculeSetProposalEngine(molecules, system_generators[environment], residue_name=residue_name, storage=storage)

        # Generate systems
        print('Building systems...')
        systems = dict()
        for environment in environments:
            systems[environment] = system_generators[environment].build_system(topologies[environment])

        # Define thermodynamic state of interest.
        print('Defining thermodynamic states...')
        from perses.samplers.thermodynamics import ThermodynamicState
        thermodynamic_states = dict()
        temperature = 300*unit.kelvin
        pressure = 1.0*unit.atmospheres
        for component in components:
            for solvent in solvents:
                environment = solvent + '-' + component
                if solvent == 'explicit':
                    thermodynamic_states[environment] = ThermodynamicState(system=systems[environment], temperature=temperature, pressure=pressure)
                else:
                    thermodynamic_states[environment] = ThermodynamicState(system=systems[environment], temperature=temperature)

        # Create SAMS samplers
        print('Creating SAMS samplers...')
        from perses.samplers.samplers import SamplerState, MCMCSampler, ExpandedEnsembleSampler, SAMSSampler
        mcmc_samplers = dict()
        exen_samplers = dict()
        sams_samplers = dict()
        for solvent in solvents:
            for component in components:
                environment = solvent + '-' + component
                chemical_state_key = proposal_engines[environment].compute_state_key(topologies[environment])

                storage = None
                if self.storage is not None:
                    storage = NetCDFStorageView(self.storage, envname=environment)

                if solvent == 'explicit':
                    thermodynamic_state = ThermodynamicState(system=systems[environment], temperature=temperature, pressure=pressure)
                    sampler_state = SamplerState(system=systems[environment], positions=positions[environment], box_vectors=systems[environment].getDefaultPeriodicBoxVectors())
                else:
                    thermodynamic_state = ThermodynamicState(system=systems[environment], temperature=temperature)
                    sampler_state = SamplerState(system=systems[environment], positions=positions[environment])

                mcmc_samplers[environment] = MCMCSampler(thermodynamic_state, sampler_state, topology=topologies[environment], storage=storage)
                mcmc_samplers[environment].nsteps = 5 # reduce number of steps for testing
                mcmc_samplers[environment].verbose = True
                exen_samplers[environment] = ExpandedEnsembleSampler(mcmc_samplers[environment], topologies[environment], chemical_state_key, proposal_engines[environment], self.geometry_engine, options={'nsteps':5}, storage=storage)
                exen_samplers[environment].verbose = True
                sams_samplers[environment] = SAMSSampler(exen_samplers[environment], storage=storage)
                sams_samplers[environment].verbose = True
                thermodynamic_states[environment] = thermodynamic_state

        # Store things.
        self.molecules = molecules
        self.environments = environments
        self.topologies = topologies
        self.positions = positions
        self.system_generators = system_generators
        self.systems = systems
        self.proposal_engines = proposal_engines
        self.thermodynamic_states = thermodynamic_states
        self.mcmc_samplers = mcmc_samplers
        self.exen_samplers = exen_samplers
        self.sams_samplers = sams_samplers
        self.designer = None

        print('ImidazoleProtonationStateTestSystem initialized.')

def minimize(testsystem):
    """
    Minimize all structures in test system.

    TODO
    ----
    Use sampler thermodynamic states instead of testsystem.systems

    Parameters
    ----------
    testystem : PersesTestSystem
        The testsystem to minimize.

    """
    for environment in testsystem.environments:
        print("Minimizing '%s'..." % environment)
        integrator = openmm.VerletIntegrator(1.0 * unit.femtoseconds)
        context = openmm.Context(testsystem.systems[environment], integrator)
        context.setPositions(testsystem.positions[environment])
        print ("Initial energy is %12.3f kcal/mol" % (context.getState(getEnergy=True).getPotentialEnergy() / unit.kilocalories_per_mole))
        TOL = 1.0
        MAX_STEPS = 50
        openmm.LocalEnergyMinimizer.minimize(context, TOL, MAX_STEPS)
        print ("Final energy is   %12.3f kcal/mol" % (context.getState(getEnergy=True).getPotentialEnergy() / unit.kilocalories_per_mole))
        # Update positions.
        testsystem.positions[environment] = context.getState(getPositions=True).getPositions(asNumpy=True)
        # Update sampler states.
        testsystem.mcmc_samplers[environment].sampler_state.positions = testsystem.positions[environment]
        # Clean up.
        del context, integrator

class SmallMoleculeLibraryTestSystem(PersesTestSystem):
    """
    Create a consistent set of samplers useful for testing SmallMoleculeProposalEngine on alkanes in various solvents.
    This is useful for testing a variety of components.

    Properties
    ----------
    environments : list of str
        Available environments: ['vacuum', 'explicit']
    topologies : dict of simtk.openmm.app.Topology
        Initial system Topology objects; topologies[environment] is the topology for `environment`
    positions : dict of simtk.unit.Quantity of [nparticles,3] with units compatible with nanometers
        Initial positions corresponding to initial Topology objects
    system_generators : dict of SystemGenerator objects
        SystemGenerator objects for environments
    proposal_engines : dict of ProposalEngine
        Proposal engines
    themodynamic_states : dict of thermodynamic_states
        Themodynamic states for each environment
    mcmc_samplers : dict of MCMCSampler objects
        MCMCSampler objects for environments
    exen_samplers : dict of ExpandedEnsembleSampler objects
        ExpandedEnsembleSampler objects for environments
    sams_samplers : dict of SAMSSampler objects
        SAMSSampler objects for environments
    designer : MultiTargetDesign sampler
        Example MultiTargetDesign sampler for explicit solvent hydration free energies
    molecules : list
        Molecules in library. Currently only SMILES format is supported.

    Examples
    --------

    >>> from perses.tests.testsystems import AlkanesTestSystem
    >>> testsystem = AlkanesTestSystem()
    # Build a system
    >>> system = testsystem.system_generators['vacuum'].build_system(testsystem.topologies['vacuum'])
    # Retrieve a SAMSSampler
    >>> sams_sampler = testsystem.sams_samplers['explicit']

    """
    def __init__(self, constraints=app.HBonds, **kwargs):
        super(SmallMoleculeLibraryTestSystem, self).__init__(**kwargs)
        # Expand molecules without explicit stereochemistry and make canonical isomeric SMILES.
        molecules = sanitizeSMILES(self.molecules)
        environments = ['explicit', 'vacuum']

        # Create a system generator for our desired forcefields.
        from perses.rjmc.topology_proposal import SystemGenerator
        system_generators = dict()
        from pkg_resources import resource_filename
        gaff_xml_filename = resource_filename('perses', 'data/gaff.xml')
        system_generators['explicit'] = SystemGenerator([gaff_xml_filename, 'tip3p.xml'],
            forcefield_kwargs={ 'nonbondedMethod' : app.CutoffPeriodic, 'nonbondedCutoff' : 9.0 * unit.angstrom, 'implicitSolvent' : None, 'constraints' : constraints })
        system_generators['vacuum'] = SystemGenerator([gaff_xml_filename],
            forcefield_kwargs={ 'nonbondedMethod' : app.NoCutoff, 'implicitSolvent' : None, 'constraints' : constraints })

        #
        # Create topologies and positions
        #
        topologies = dict()
        positions = dict()

        from openmoltools import forcefield_generators
        forcefield = app.ForceField(gaff_xml_filename, 'tip3p.xml')
        forcefield.registerTemplateGenerator(forcefield_generators.gaffTemplateGenerator)

        # Create molecule in vacuum.
        from perses.tests.utils import createOEMolFromSMILES, extractPositionsFromOEMOL
        smiles = molecules[0] # current sampler state
        molecule = createOEMolFromSMILES(smiles)
        topologies['vacuum'] = forcefield_generators.generateTopologyFromOEMol(molecule)
        positions['vacuum'] = extractPositionsFromOEMOL(molecule)

        # Create molecule in solvent.
        modeller = app.Modeller(topologies['vacuum'], positions['vacuum'])
        modeller.addSolvent(forcefield, model='tip3p', padding=9.0*unit.angstrom)
        topologies['explicit'] = modeller.getTopology()
        positions['explicit'] = modeller.getPositions()

        # Set up the proposal engines.
        from perses.rjmc.topology_proposal import SmallMoleculeSetProposalEngine
        proposal_metadata = { }
        proposal_engines = dict()
        for environment in environments:
            proposal_engines[environment] = SmallMoleculeSetProposalEngine(molecules, system_generators[environment])

        # Generate systems
        systems = dict()
        for environment in environments:
            systems[environment] = system_generators[environment].build_system(topologies[environment])

        # Define thermodynamic state of interest.
        from perses.samplers.thermodynamics import ThermodynamicState
        thermodynamic_states = dict()
        temperature = 300*unit.kelvin
        pressure = 1.0*unit.atmospheres
        thermodynamic_states['explicit'] = ThermodynamicState(system=systems['explicit'], temperature=temperature, pressure=pressure)
        thermodynamic_states['vacuum']   = ThermodynamicState(system=systems['vacuum'], temperature=temperature)

        # Create SAMS samplers
        from perses.samplers.samplers import SamplerState, MCMCSampler, ExpandedEnsembleSampler, SAMSSampler
        mcmc_samplers = dict()
        exen_samplers = dict()
        sams_samplers = dict()
        for environment in environments:
            storage = None
            if self.storage:
                storage = NetCDFStorageView(self.storage, envname=environment)

            chemical_state_key = proposal_engines[environment].compute_state_key(topologies[environment])
            if environment == 'explicit':
                sampler_state = SamplerState(system=systems[environment], positions=positions[environment], box_vectors=systems[environment].getDefaultPeriodicBoxVectors())
            else:
                sampler_state = SamplerState(system=systems[environment], positions=positions[environment])
            mcmc_samplers[environment] = MCMCSampler(thermodynamic_states[environment], sampler_state, topology=topologies[environment], storage=storage)
            mcmc_samplers[environment].nsteps = 5 # reduce number of steps for testing
            mcmc_samplers[environment].verbose = True
            exen_samplers[environment] = ExpandedEnsembleSampler(mcmc_samplers[environment], topologies[environment], chemical_state_key, proposal_engines[environment], self.geometry_engine, options={'nsteps':500}, storage=storage)
            exen_samplers[environment].verbose = True
            sams_samplers[environment] = SAMSSampler(exen_samplers[environment], storage=storage)
            sams_samplers[environment].verbose = True

        # Create test MultiTargetDesign sampler.
        from perses.samplers.samplers import MultiTargetDesign
        target_samplers = { sams_samplers['explicit'] : 1.0, sams_samplers['vacuum'] : -1.0 }
        designer = MultiTargetDesign(target_samplers, storage=self.storage)

        # Store things.
        self.molecules = molecules
        self.environments = environments
        self.topologies = topologies
        self.positions = positions
        self.system_generators = system_generators
        self.proposal_engines = proposal_engines
        self.thermodynamic_states = thermodynamic_states
        self.mcmc_samplers = mcmc_samplers
        self.exen_samplers = exen_samplers
        self.sams_samplers = sams_samplers
        self.designer = designer

class AlkanesTestSystem(SmallMoleculeLibraryTestSystem):
    """
    Library of small alkanes in various solvent environments.
    """
    def __init__(self, **kwargs):
        self.molecules = ['CC', 'CCC', 'CCCC', 'CCCCC', 'CCCCCC']
        super(AlkanesTestSystem, self).__init__(**kwargs)

class KinaseInhibitorsTestSystem(SmallMoleculeLibraryTestSystem):
    """
    Library of clinical kinase inhibitors in various solvent environments.
    """
    def __init__(self, **kwargs):
        # Read SMILES from CSV file of clinical kinase inhibitors.
        from pkg_resources import resource_filename
        smiles_filename = resource_filename('perses', 'data/clinical-kinase-inhibitors.csv')
        import csv
        molecules = list()
        with open(smiles_filename, 'r') as csvfile:
            csvreader = csv.reader(csvfile, delimiter=',', quotechar='"')
            for row in csvreader:
                name = row[0]
                smiles = row[1]
                molecules.append(smiles)
        self.molecules = molecules
        # Intialize
        super(KinaseInhibitorsTestSystem, self).__init__(**kwargs)

class T4LysozymeInhibitorsTestSystem(SmallMoleculeLibraryTestSystem):
    """
    Library of T4 lysozyme L99A inhibitors in various solvent environments.
    """
    def read_smiles(self, filename):
        import csv
        molecules = list()
        with open(filename, 'r') as csvfile:
            csvreader = csv.reader(csvfile, delimiter='\t', quotechar='"')
            for row in csvreader:
                name = row[0]
                smiles = row[1]
                reference = row[2]
                molecules.append(smiles)
        return molecules

    def __init__(self, **kwargs):
        # Read SMILES from CSV file of clinical kinase inhibitors.
        from pkg_resources import resource_filename
        molecules = list()
        molecules += self.read_smiles(resource_filename('perses', 'data/L99A-binders.txt'))
        molecules += self.read_smiles(resource_filename('perses', 'data/L99A-non-binders.txt'))
        self.molecules = molecules
        # Intialize
        super(T4LysozymeInhibitorsTestSystem, self).__init__(**kwargs)

class FusedRingsTestSystem(SmallMoleculeLibraryTestSystem):
    """
    Simple test system containing fused rings (benzene <--> naphtalene) in explicit solvent.
    """
    def __init__(self, **kwargs):
        self.molecules = ['c1ccccc1', 'c1ccc2ccccc2c1'] # benzene, naphthalene
        super(FusedRingsTestSystem, self).__init__(**kwargs)

class ValenceSmallMoleculeLibraryTestSystem(PersesTestSystem):
    """
    Create a consistent set of samplers useful for testing SmallMoleculeProposalEngine on alkanes with a valence-only forcefield.

    Properties
    ----------
    environments : list of str
        Available environments: ['vacuum']
    topologies : dict of simtk.openmm.app.Topology
        Initial system Topology objects; topologies[environment] is the topology for `environment`
    positions : dict of simtk.unit.Quantity of [nparticles,3] with units compatible with nanometers
        Initial positions corresponding to initial Topology objects
    system_generators : dict of SystemGenerator objects
        SystemGenerator objects for environments
    proposal_engines : dict of ProposalEngine
        Proposal engines
    themodynamic_states : dict of thermodynamic_states
        Themodynamic states for each environment
    mcmc_samplers : dict of MCMCSampler objects
        MCMCSampler objects for environments
    exen_samplers : dict of ExpandedEnsembleSampler objects
        ExpandedEnsembleSampler objects for environments
    sams_samplers : dict of SAMSSampler objects
        SAMSSampler objects for environments
    designer : MultiTargetDesign sampler
        Example MultiTargetDesign sampler for explicit solvent hydration free energies
    molecules : list
        Molecules in library. Currently only SMILES format is supported.

    Examples
    --------

    >>> from perses.tests.testsystems import ValenceSmallMoleculeLibraryTestSystem
    >>> testsystem = ValenceSmallMoleculeLibraryTestSystem()
    # Build a system
    >>> system = testsystem.system_generators['vacuum'].build_system(testsystem.topologies['vacuum'])
    # Retrieve a SAMSSampler
    >>> sams_sampler = testsystem.sams_samplers['vacuum']

    """
    def __init__(self, **kwargs):
        super(ValenceSmallMoleculeLibraryTestSystem, self).__init__(**kwargs)
        initial_molecules = ['CCCCC','CC(C)CC', 'CCC(C)C', 'CCCCC', 'C(CC)CCC']
        molecules = self._canonicalize_smiles(initial_molecules)
        environments = ['vacuum']

        # Create a system generator for our desired forcefields.
        from perses.rjmc.topology_proposal import SystemGenerator
        system_generators = dict()
        from pkg_resources import resource_filename
        gaff_xml_filename = resource_filename('perses', 'data/gaff-valence-only.xml')
        system_generators['vacuum'] = SystemGenerator([gaff_xml_filename],
            forcefield_kwargs={ 'nonbondedMethod' : app.NoCutoff, 'implicitSolvent' : None, 'constraints' : None })

        #
        # Create topologies and positions
        #
        topologies = dict()
        positions = dict()

        from openmoltools import forcefield_generators
        forcefield = app.ForceField(gaff_xml_filename, 'tip3p.xml')
        forcefield.registerTemplateGenerator(forcefield_generators.gaffTemplateGenerator)

        # Create molecule in vacuum.
        from perses.tests.utils import createOEMolFromSMILES, extractPositionsFromOEMOL
        smiles = molecules[0] # current sampler state
        molecule = createOEMolFromSMILES(smiles)
        topologies['vacuum'] = forcefield_generators.generateTopologyFromOEMol(molecule)
        positions['vacuum'] = extractPositionsFromOEMOL(molecule)

        # Set up the proposal engines.
        from perses.rjmc.topology_proposal import SmallMoleculeSetProposalEngine
        proposal_metadata = { }
        proposal_engines = dict()
        for environment in environments:
            proposal_engines[environment] = SmallMoleculeSetProposalEngine(molecules, system_generators[environment])

        # Generate systems
        systems = dict()
        for environment in environments:
            systems[environment] = system_generators[environment].build_system(topologies[environment])

        # Define thermodynamic state of interest.
        from perses.samplers.thermodynamics import ThermodynamicState
        thermodynamic_states = dict()
        temperature = 300*unit.kelvin
        pressure = 1.0*unit.atmospheres
        thermodynamic_states['vacuum']   = ThermodynamicState(system=systems['vacuum'], temperature=temperature)

        # Create SAMS samplers
        from perses.samplers.samplers import SamplerState, MCMCSampler, ExpandedEnsembleSampler, SAMSSampler
        mcmc_samplers = dict()
        exen_samplers = dict()
        sams_samplers = dict()
        for environment in environments:
            storage = None
            if self.storage:
                storage = NetCDFStorageView(self.storage, envname=environment)

            chemical_state_key = proposal_engines[environment].compute_state_key(topologies[environment])
            if environment == 'explicit':
                sampler_state = SamplerState(system=systems[environment], positions=positions[environment], box_vectors=systems[environment].getDefaultPeriodicBoxVectors())
            else:
                sampler_state = SamplerState(system=systems[environment], positions=positions[environment])
            mcmc_samplers[environment] = MCMCSampler(thermodynamic_states[environment], sampler_state, topology=topologies[environment], storage=storage)
            mcmc_samplers[environment].nsteps = 500 # reduce number of steps for testing
            mcmc_samplers[environment].verbose = True
            exen_samplers[environment] = ExpandedEnsembleSampler(mcmc_samplers[environment], topologies[environment], chemical_state_key, proposal_engines[environment], self.geometry_engine, options={'nsteps':0}, storage=storage)
            exen_samplers[environment].verbose = True
            sams_samplers[environment] = SAMSSampler(exen_samplers[environment], storage=storage)
            sams_samplers[environment].verbose = True

        # Create test MultiTargetDesign sampler.
        from perses.samplers.samplers import MultiTargetDesign
        target_samplers = { sams_samplers['vacuum'] : 1.0, sams_samplers['vacuum'] : -1.0 }
        designer = MultiTargetDesign(target_samplers, storage=self.storage)

        # Store things.
        self.molecules = molecules
        self.environments = environments
        self.topologies = topologies
        self.positions = positions
        self.system_generators = system_generators
        self.proposal_engines = proposal_engines
        self.thermodynamic_states = thermodynamic_states
        self.mcmc_samplers = mcmc_samplers
        self.exen_samplers = exen_samplers
        self.sams_samplers = sams_samplers
        self.designer = designer

    def _canonicalize_smiles(self, list_of_smiles):
        """
        Turn a list of smiles strings into openeye canonical
        isomeric smiles.

        Parameters
        ----------
        list_of_smiles : list of str
            input smiles

        Returns
        -------
        list_of_canonicalized_smiles : list of str
            canonical isomeric smiles
        """
        list_of_canonicalized_smiles = []
        for smiles in list_of_smiles:
            mol = oechem.OEMol()
            oechem.OESmilesToMol(mol, smiles)
            can_smi = oechem.OECreateIsoSmiString(mol)
            list_of_canonicalized_smiles.append(can_smi)
        return list_of_canonicalized_smiles

<<<<<<< HEAD
class NaphthaleneTestSystem(PersesTestSystem):
    """
    Test turning Naphthalene into Naphthalene in vacuum
    Currently only trying to test ExpandedEnsemble sampler, therefore
    SAMS sampler and MultiTargetDesign are not implemented at this time

    Uses a custom ProposalEngine to only match one ring, requiring
    geometry to build in the other
=======
class NullTestSystem(PersesTestSystem):
    """
    Test turning a small molecule into itself in vacuum
    Currently only trying to test ExpandedEnsemble sampler, therefore
    SAMS sampler and MultiTargetDesign are not implemented at this time

    Uses a custom ProposalEngine to only match subset of atoms, requiring
    geometry to build in the rest
>>>>>>> 64ce6237

    geometry_engine.write_proposal_pdb set to True

    Constructor:
<<<<<<< HEAD
    NaphthaleneTestSystem(storage_filename="naphthalene.nc", exen_pdb_filename=None)

    Arguments:
        storage_filename, OPTIONAL, string
            Default is "naphthalene.nc"
=======
    NullTestSystem(mol_name, storage_filename="null.nc", exen_pdb_filename=None)

    Arguments:
        mol_name, string
            MUST be in ['naphthalene', 'butane']
            Name of small molecule for null transformation
        storage_filename, OPTIONAL, string
            Default is "null.nc"
>>>>>>> 64ce6237
            Storage must be provided in order to analyze testsystem acceptance rates
        exen_pdb_filename, OPTIONAL, string
            Default is None
            If value is not None, will write pdbfile after every ExpandedEnsemble
            iteration

    Only one environment ('vacuum') is currently implemented; however all 
    samplers are saved in dictionaries for consistency with other testsystems
<<<<<<< HEAD
    """

    def __init__(self, storage_filename="naphthalene.nc", exen_pdb_filename=None):
        """
        __init__(self, storage_filename="naphthalene.nc", exen_pdb_filename=None):
        """
        super(NaphthaleneTestSystem, self).__init__(storage_filename=storage_filename)
=======

    """
    def __init__(self, mol_name, storage_filename="null.nc", exen_pdb_filename=None):
        if mol_name not in ['naphthalene', 'butane']:
            raise(IOError("NullTestSystem molecule name can only be naphthalene or butane, given {0}".format(mol_name)))

        super(NullTestSystem, self).__init__(storage_filename=storage_filename)

        if mol_name == 'naphthalene':
            smiles = 'c1ccc2ccccc2c1'
            from perses.rjmc.topology_proposal import NaphthaleneProposalEngine as NullProposal
        elif mol_name == 'butane':
            smiles = 'CCCC'
            from perses.rjmc.topology_proposal import ButaneProposalEngine as NullProposal

>>>>>>> 64ce6237
        environments = ['vacuum']

        self.geometry_engine.write_proposal_pdb = True

        system_generators = dict()
        topologies = dict()
        positions = dict()
        proposal_engines = dict()
        thermodynamic_states = dict()
        mcmc_samplers = dict()
        exen_samplers = dict()

<<<<<<< HEAD
        from perses.rjmc.topology_proposal import SystemGenerator, NaphthaleneProposalEngine
=======
        from perses.rjmc.topology_proposal import SystemGenerator
>>>>>>> 64ce6237
        from perses.tests.utils import oemol_to_omm_ff, get_data_filename, createOEMolFromSMILES
        from perses.samplers.thermodynamics import ThermodynamicState
        from perses.samplers.samplers import SamplerState, MCMCSampler, ExpandedEnsembleSampler

        for key in environments:
            if key == "vacuum":
                forcefield_kwargs = {'nonbondedMethod' : app.NoCutoff, 'implicitSolvent' : None, 'constraints' : None}
                gaff_xml_filename = get_data_filename('data/gaff.xml')
            system_generator = SystemGenerator([gaff_xml_filename], forcefield_kwargs=forcefield_kwargs)
            system_generators[key] = system_generator

<<<<<<< HEAD
            proposal_engine = NaphthaleneProposalEngine(system_generator)
            initial_molecule = createOEMolFromSMILES(smiles='c1ccc2ccccc2c1')
=======
            proposal_engine = NullProposal(system_generator)
            initial_molecule = createOEMolFromSMILES(smiles=smiles)
>>>>>>> 64ce6237
            initial_system, initial_positions, initial_topology = oemol_to_omm_ff(initial_molecule, "MOL")
            initial_topology._state_key = proposal_engine._fake_states[0]

            temperature = 300*unit.kelvin
            thermodynamic_state = ThermodynamicState(system=initial_system, temperature=temperature)

            chemical_state_key = proposal_engine.compute_state_key(initial_topology)
            sampler_state = SamplerState(system=initial_system, positions=initial_positions)

            mcmc_sampler = MCMCSampler(thermodynamic_state, sampler_state, topology=initial_topology, storage=self.storage)
<<<<<<< HEAD
            mcmc_sampler.nsteps = 5 
            mcmc_sampler.timestep = 1.0*unit.femtosecond
            mcmc_sampler.verbose = True

            exen_sampler = ExpandedEnsembleSampler(mcmc_sampler, initial_topology, chemical_state_key, proposal_engine, self.geometry_engine, options={'nsteps':250}, storage=self.storage)
=======
            mcmc_sampler.nsteps = 5
            mcmc_sampler.timestep = 1.0*unit.femtosecond
            mcmc_sampler.verbose = True

            exen_sampler = ExpandedEnsembleSampler(mcmc_sampler, initial_topology, chemical_state_key, proposal_engine, self.geometry_engine, options={'nsteps':0}, storage=self.storage)
>>>>>>> 64ce6237
            exen_sampler.verbose = True
            if exen_pdb_filename is not None:
                exen_sampler.pdbfile = open(exen_pdb_filename,'w')

            topologies[key] = initial_topology
            positions[key] = initial_positions
            proposal_engines[key] = proposal_engine
            thermodynamic_states[key] = thermodynamic_state
            mcmc_samplers[key] = mcmc_sampler
            exen_samplers[key] = exen_sampler

        # save
        self.environments = environments
        self.storage_filename = storage_filename
        self.system_generators = system_generators
        self.topologies = topologies
        self.positions = positions
        self.proposal_engines = proposal_engines
        self.thermodynamic_states = thermodynamic_states
        self.mcmc_samplers = mcmc_samplers
        self.exen_samplers = exen_samplers

<<<<<<< HEAD
class ButaneTestSystem(PersesTestSystem):
    """
    Test turning Butane into Butane in vacuum
    Currently only trying to test ExpandedEnsemble sampler, therefore
    SAMS sampler and MultiTargetDesign are not implemented at this time

    Uses a custom ProposalEngine to only match two carbons, have geometry
    engine choose positions for others
=======

class NaphthaleneTestSystem(NullTestSystem):
    """
    Test turning Naphthalene into Naphthalene in vacuum
    Currently only trying to test ExpandedEnsemble sampler, therefore
    SAMS sampler and MultiTargetDesign are not implemented at this time

    Uses a custom ProposalEngine to only match one ring, requiring
    geometry to build in the other
>>>>>>> 64ce6237

    geometry_engine.write_proposal_pdb set to True

    Constructor:
<<<<<<< HEAD
    ButaneTestSystem(storage_filename="butane.nc", exen_pdb_filename=None)

    Arguments:
        storage_filename, OPTIONAL, string
            Default is "butane.nc"
=======
    NaphthaleneTestSystem(storage_filename="naphthalene.nc", exen_pdb_filename=None)

    Arguments:
        storage_filename, OPTIONAL, string
            Default is "naphthalene.nc"
>>>>>>> 64ce6237
            Storage must be provided in order to analyze testsystem acceptance rates
        exen_pdb_filename, OPTIONAL, string
            Default is None
            If value is not None, will write pdbfile after every ExpandedEnsemble
            iteration

    Only one environment ('vacuum') is currently implemented; however all 
    samplers are saved in dictionaries for consistency with other testsystems
    """

<<<<<<< HEAD
    def __init__(self, storage_filename="butane.nc", exen_pdb_filename=None):
        """
        __init__(self, storage_filename="butane.nc", exen_pdb_filename=None):
        """
        super(ButaneTestSystem, self).__init__(storage_filename=storage_filename)
        environments = ['vacuum']

        self.geometry_engine.write_proposal_pdb = True

        system_generators = dict()
        topologies = dict()
        positions = dict()
        proposal_engines = dict()
        thermodynamic_states = dict()
        mcmc_samplers = dict()
        exen_samplers = dict()

        from perses.rjmc.topology_proposal import SystemGenerator, ButaneProposalEngine
        from perses.tests.utils import oemol_to_omm_ff, get_data_filename, createOEMolFromSMILES
        from perses.samplers.thermodynamics import ThermodynamicState
        from perses.samplers.samplers import SamplerState, MCMCSampler, ExpandedEnsembleSampler

        for key in environments:
            if key == "vacuum":
                forcefield_kwargs = {'nonbondedMethod' : app.NoCutoff, 'implicitSolvent' : None, 'constraints' : None}
                gaff_xml_filename = get_data_filename('data/gaff.xml')
            system_generator = SystemGenerator([gaff_xml_filename], forcefield_kwargs=forcefield_kwargs)
            system_generators[key] = system_generator

            proposal_engine = ButaneProposalEngine(system_generator)
            initial_molecule = createOEMolFromSMILES(smiles='CCCC')
            initial_system, initial_positions, initial_topology = oemol_to_omm_ff(initial_molecule, "MOL")
            initial_topology._state_key = proposal_engine._fake_states[0]

            temperature = 300*unit.kelvin
            thermodynamic_state = ThermodynamicState(system=initial_system, temperature=temperature)

            chemical_state_key = proposal_engine.compute_state_key(initial_topology)
            sampler_state = SamplerState(system=initial_system, positions=initial_positions)

            mcmc_sampler = MCMCSampler(thermodynamic_state, sampler_state, topology=initial_topology, storage=self.storage)
            mcmc_sampler.nsteps = 5
            mcmc_sampler.timestep = 1.0*unit.femtosecond
            mcmc_sampler.verbose = True

            exen_sampler = ExpandedEnsembleSampler(mcmc_sampler, initial_topology, chemical_state_key, proposal_engine, self.geometry_engine, options={'nsteps':250}, storage=self.storage)
            exen_sampler.verbose = True
            if exen_pdb_filename is not None:
                exen_sampler.pdbfile = open(exen_pdb_filename,'w')

            topologies[key] = initial_topology
            positions[key] = initial_positions
            proposal_engines[key] = proposal_engine
            thermodynamic_states[key] = thermodynamic_state
            mcmc_samplers[key] = mcmc_sampler
            exen_samplers[key] = exen_sampler

        # save
        self.environments = environments
        self.storage_filename = storage_filename
        self.system_generators = system_generators
        self.topologies = topologies
        self.positions = positions
        self.proposal_engines = proposal_engines
        self.thermodynamic_states = thermodynamic_states
        self.mcmc_samplers = mcmc_samplers
        self.exen_samplers = exen_samplers
=======
    def __init__(self, storage_filename="naphthalene.nc", exen_pdb_filename=None):
        """
        __init__(self, storage_filename="naphthalene.nc", exen_pdb_filename=None):
        """
        super(NaphthaleneTestSystem, self).__init__('naphthalene', storage_filename=storage_filename, exen_pdb_filename=exen_pdb_filename)

class ButaneTestSystem(NullTestSystem):
    """
    Test turning Butane into Butane in vacuum
    Currently only trying to test ExpandedEnsemble sampler, therefore
    SAMS sampler and MultiTargetDesign are not implemented at this time

    Uses a custom ProposalEngine to only match two carbons, have geometry
    engine choose positions for others

    geometry_engine.write_proposal_pdb set to True

    Constructor:
    ButaneTestSystem(storage_filename="butane.nc", exen_pdb_filename=None)

    Arguments:
        storage_filename, OPTIONAL, string
            Default is "butane.nc"
            Storage must be provided in order to analyze testsystem acceptance rates
        exen_pdb_filename, OPTIONAL, string
            Default is None
            If value is not None, will write pdbfile after every ExpandedEnsemble
            iteration

    Only one environment ('vacuum') is currently implemented; however all 
    samplers are saved in dictionaries for consistency with other testsystems
    """

    def __init__(self, storage_filename="butane.nc", exen_pdb_filename=None):
        """
        __init__(self, storage_filename="butane.nc", exen_pdb_filename=None):
        """
        super(ButaneTestSystem, self).__init__('butane', storage_filename=storage_filename, exen_pdb_filename=exen_pdb_filename)
>>>>>>> 64ce6237

def run_null_system(testsystem):
    """
    Intended for use with NaphthaleneTestSystem or ButaneTestSystem ONLY

    Runs TestSystem ExpandedEnsemble sampler ONLY
    Uses BAR to check whether the free energies of the two states
    (both naphthalene) are within 6 sigma of 0
    Imports netCDF4 to read in storage file and access data

    Arguments:
    ----------
    testsystem : NaphthaleneTestSystem or ButantTestSystem
        Only these two test systems have the proposal_engine._fake_states
        attribute, which differentiates between 2 states of a null proposal

    CURRENTLY:
    The expanded ensemble acceptance rate of naphthalene-A to naphthalene-B
    is very low.  This test will run 10 iterations of the ExpandedEnsemble
    sampler until a switch is accepted, and then run approximately that
    number of steps again, to ensure w_f and w_r have nonzero length. This
    should not be necessary if the acceptance rate is higher, and the
    number of exen_sampler iterations can be fixed.

    TODO:
        move netcdf import to analysis for general use
        move BAR import to analysis, define use of BAR to be generalized
    """
    if type(testsystem) not in [NaphthaleneTestSystem, ButaneTestSystem]:
        raise(NotImplementedError("run_null_system is only compatible with NaphthaleneTestSystem or ButantTestSystem; given {0}".format(type(testsystem))))

    import netCDF4 as netcdf
    import pickle
    import codecs
    for key in testsystem.environments: # only one key: vacuum
        # run a single iteration to generate item in number_of_state_visits dict
<<<<<<< HEAD
        testsystem.exen_samplers[key].run(niterations=1)
=======
        testsystem.exen_samplers[key].run(niterations=100)
>>>>>>> 64ce6237
        # until a switch is accepted, only the initial state will have an item
        # in the number_of_state_visits dict
        while len(testsystem.exen_samplers[key].number_of_state_visits.keys()) == 1:
            testsystem.exen_samplers[key].run(niterations=10)
        # after a switch has been accepted, run approximately the same number of
        # steps again, to end up with roughly equal number of proposals starting
        # from each state
        testsystem.exen_samplers[key].run(niterations=testsystem.exen_samplers[key].nrejected)
        print(testsystem.exen_samplers[key].number_of_state_visits)
<<<<<<< HEAD
=======
        print("{0} acceptances in {1} iterations".format(testsystem.exen_samplers[key].naccepted, testsystem.exen_samplers[key].iteration))
>>>>>>> 64ce6237

        ncfile = netcdf.Dataset(testsystem.storage_filename, 'r')
        ee_sam = ncfile.groups['ExpandedEnsembleSampler']
        niterations = ee_sam.variables['logp_accept'].shape[0]
        logps = np.zeros(niterations, np.float64)
        state_keys = list()
        for n in range(niterations):
            logps[n] = ee_sam.variables['logp_accept'][n]
            s_key = str(ee_sam.variables['proposed_state_key'][n])
            state_keys.append(pickle.loads(codecs.decode(s_key, "base64")))

        len_w_r = state_keys.count(testsystem.proposal_engines[key]._fake_states[0])
        len_w_f = state_keys.count(testsystem.proposal_engines[key]._fake_states[1])
        try:
            assert niterations == len_w_f + len_w_r
        except:
            print("{0} iterations, but {1} started from A and {2} started from B?".format(niterations, len_w_f, len_w_r))
        if len_w_f == 0 or len_w_r == 0:
            # test failure, but what to do?
            raise(Exception("Cannot run BAR because no transitions were made"))

        # after importing all logps, use proposed_state_key to split them into
        # separate arrays depending on the direction of the proposed switch
        w_f = np.zeros(len_w_f, np.float64)
        w_r = np.zeros(len_w_r, np.float64)
        w_f_count = 0
        w_r_count = 0
        for n in range(niterations):
            if state_keys[n] == testsystem.proposal_engines[key]._fake_states[1]:
                w_f[w_f_count] = logps[n]
                w_f_count += 1
            else:
                w_r[w_r_count] = logps[n]
                w_r_count += 1

        from pymbar import BAR
        [df, ddf] = BAR(w_f, w_r, method='self-consistent-iteration')
        print('%8.3f +- %.3f kT' % (df, ddf))
        NSIGMA_MAX = 6.0
        if (abs(df) > NSIGMA_MAX * ddf):
            msg = 'Delta F (%d proposals) = %f +- %f kT; should be within %f sigma of 0' % (niterations, df, ddf, NSIGMA_MAX)
            msg += '\n'
            msg += 'w_f = %s\n' % str(w_f)
            msg += 'w_r = %s\n' % str(w_r)
            raise Exception(msg)


def check_topologies(testsystem):
    """
    Check that all SystemGenerators can build systems for their corresponding Topology objects.
    """
    for environment in testsystem.environments:
        topology = testsystem.topologies[environment]
        try:
            testsystem.system_generators[environment].build_system(topology)
        except Exception as e:
            msg = str(e)
            msg += '\n'
            msg += "topology for environment '%s' cannot be built into a system" % environment
            from perses.tests.utils import show_topology
            show_topology(topology)
            raise Exception(msg)

def checktestsystem(testsystem_class):
    # Instantiate test system.
    tmpfile = tempfile.NamedTemporaryFile()
    storage_filename = tmpfile.name
    testsystem = testsystem_class(storage_filename=storage_filename)
    # Check topologies
    check_topologies(testsystem)

def test_testsystems():
    """
    Test instantiation of all test systems.
    """
    testsystem_names = ['T4LysozymeInhibitorsTestSystem', 'KinaseInhibitorsTestSystem', 'AlkanesTestSystem', 'AlanineDipeptideTestSystem']
    niterations = 2 # number of iterations to run
    for testsystem_name in testsystem_names:
        import perses.tests.testsystems
        testsystem_class = getattr(perses.tests.testsystems, testsystem_name)
        f = partial(checktestsystem, testsystem_class)
        f.description = "Testing %s" % (testsystem_name)
        yield f

def run_t4_inhibitors():
    """
    Run T4 lysozyme inhibitors in solvents test system.
    """
    testsystem = T4LysozymeInhibitorsTestSystem(storage_filename='output.nc')
    for environment in ['explicit', 'vacuum']:
        #testsystem.exen_samplers[environment].pdbfile = open('t4-' + component + '.pdb', 'w')
        #testsystem.exen_samplers[environment].options={'nsteps':50} # instantaneous MC
        testsystem.mcmc_samplers[environment].verbose = True
        testsystem.mcmc_samplers[environment].nsteps = 50 # use fewer MD steps to speed things up
        testsystem.exen_samplers[environment].verbose = True
        testsystem.exen_samplers[environment].ncmc_engine.nsteps = 50 # NCMC switching
        testsystem.sams_samplers[environment].verbose = True
    testsystem.designer.verbose = True
    testsystem.designer.run(niterations=50)

    # Analyze data.
    #from perses.analysis import Analysis
    #analysis = Analysis(storage_filename='output.nc')
    #analysis.plot_sams_weights('sams.pdf')
    #analysis.plot_ncmc_work('ncmc.pdf')

def run_t4():
    """
    Run T4 lysozyme test system.
    """
    testsystem = T4LysozymeTestSystem()
    solvent = 'explicit'
    for component in ['complex', 'receptor']:
        testsystem.exen_samplers[solvent + '-' + component].pdbfile = open('t4-' + component + '.pdb', 'w')
        testsystem.exen_samplers[solvent + '-' + component].options={'nsteps':0} # instantaneous MC
        testsystem.mcmc_samplers[solvent + '-' + component].verbose = True # use fewer MD steps to speed things up
        testsystem.mcmc_samplers[solvent + '-' + component].nsteps = 50 # use fewer MD steps to speed things up
        testsystem.sams_samplers[solvent + '-' + component].run(niterations=5)
    testsystem.designer.verbose = True
    testsystem.designer.run(niterations=5)

    # Analyze data.
    #from perses.analysis import Analysis
    #analysis = Analysis(storage_filename='output.nc')
    #analysis.plot_sams_weights('sams.pdf')
    #analysis.plot_ncmc_work('ncmc.pdf')

def run_myb():
    """
    Run myb test system.
    """
    testsystem = MybTestSystem()
    solvent = 'implicit'

    testsystem.exen_samplers[solvent + '-peptide'].pdbfile = open('myb-vacuum.pdb', 'w')
    testsystem.exen_samplers[solvent + '-complex'].pdbfile = open('myb-complex.pdb', 'w')
    testsystem.exen_samplers[solvent + '-complex'].options={'nsteps':0}
    testsystem.exen_samplers[solvent + '-peptide'].options={'nsteps':0}
    testsystem.mcmc_samplers[solvent + '-complex'].nsteps = 50
    testsystem.mcmc_samplers[solvent + '-peptide'].nsteps = 50
    testsystem.sams_samplers[solvent + '-complex'].run(niterations=5)
    #testsystem.designer.verbose = True
    #testsystem.designer.run(niterations=500)
    #testsystem.exen_samplers[solvent + '-peptide'].verbose=True
    #testsystem.exen_samplers[solvent + '-peptide'].run(niterations=100)

def run_abl_imatinib_resistance():
    """
    Run abl test system.
    """
    testsystem = AblImatinibResistanceTestSystem()
    #for environment in testsystem.environments:
    for environment in ['vacuum-complex']:
        print(environment)
        testsystem.exen_samplers[environment].pdbfile = open('abl-imatinib-%s.pdb' % environment, 'w')
        testsystem.exen_samplers[environment].geometry_pdbfile = open('abl-imatinib-%s-geometry-proposals.pdb' % environment, 'w')
        testsystem.exen_samplers[environment].options={'nsteps':20000, 'timestep' : 1.0 * unit.femtoseconds}
        testsystem.exen_samplers[environment].accept_everything = False # accept everything that doesn't lead to NaN for testing
        testsystem.mcmc_samplers[environment].nsteps = 20000
        testsystem.mcmc_samplers[environment].timestep = 1.0 * unit.femtoseconds
        #testsystem.mcmc_samplers[environment].run(niterations=5)
        testsystem.exen_samplers[environment].run(niterations=100)
        #testsystem.sams_samplers[environment].run(niterations=5)

    #testsystem.designer.verbose = True
    #testsystem.designer.run(niterations=500)
    #testsystem.exen_samplers[solvent + '-peptide'].verbose=True
    #testsystem.exen_samplers[solvent + '-peptide'].run(niterations=100)

def run_kinase_inhibitors():
    """
    Run kinase inhibitors test system.
    """
    testsystem = KinaseInhibitorsTestSystem()
    environment = 'vacuum'
    testsystem.exen_samplers[environment].pdbfile = open('kinase-inhibitors-vacuum.pdb', 'w')
    testsystem.exen_samplers[environment].geometry_pdbfile = open('kinase-inhibitors-%s-geometry-proposals.pdb' % environment, 'w')
    testsystem.exen_samplers[environment].ncmc_engine.nsteps = 0
    testsystem.mcmc_samplers[environment].nsteps = 50
    testsystem.exen_samplers[environment].geometry_engine.write_proposal_pdb = True # write proposal PDBs
    testsystem.sams_samplers[environment].run(niterations=100)

def run_valence_system():
    """
    Run valence molecules test system.

    This system only has one environment (vacuum), so SAMS is used.

    """
    testsystem = ValenceSmallMoleculeLibraryTestSystem(storage_filename='output.nc')
    environment = 'vacuum'
    testsystem.exen_samplers[environment].pdbfile = open('valence.pdb', 'w')
    testsystem.exen_samplers[environment].ncmc_engine.nsteps = 500
    testsystem.mcmc_samplers[environment].nsteps = 5
    testsystem.sams_samplers[environment].run(niterations=50)

def run_alanine_system(sterics=False):
    """
    Run alanine dipeptide in vacuum test system.

    If `sterics == True`, then sterics will be included.
    Otherwise, only valence terms are used.

    """
    if sterics:
        testsystem = AlanineDipeptideTestSystem(storage_filename='output.nc')
    else:
        testsystem = AlanineDipeptideValenceTestSystem(storage_filename='output.nc')
    environment = 'vacuum'
    print(testsystem.__class__.__name__)
    testsystem.exen_samplers[environment].pdbfile = open('valence.pdb', 'w')
    testsystem.exen_samplers[environment].ncmc_engine.nsteps = 0
    testsystem.mcmc_samplers[environment].nsteps = 500
    testsystem.sams_samplers[environment].update_method = 'two-stage'
    testsystem.sams_samplers[environment].second_stage_start = 100 # iteration to start second stage
    testsystem.sams_samplers[environment].run(niterations=200)

def test_valence_write_pdb_ncmc_switching():
    """
    Run abl test system.
    """
    testsystem = ValenceSmallMoleculeLibraryTestSystem()
    environment = 'vacuum'
    testsystem.exen_samplers[environment].ncmc_engine.nsteps = 10
    testsystem.exen_samplers[environment].ncmc_engine.timestep = 1.0 * unit.femtoseconds
    testsystem.exen_samplers[environment].ncmc_engine.write_ncmc_interval = 1 # write PDB files for NCMC switching
    testsystem.mcmc_samplers[environment].nsteps = 10
    testsystem.mcmc_samplers[environment].timestep = 1.0 * unit.femtoseconds
    testsystem.exen_samplers[environment].run(niterations=1)

def run_abl_affinity_write_pdb_ncmc_switching():
    """
    Run abl test system.
    """
    testsystem = AblAffinityTestSystem()
    #for environment in testsystem.environments:
    for environment in ['vacuum-complex']:
        print(environment)
        testsystem.exen_samplers[environment].pdbfile = open('abl-imatinib-%s.pdb' % environment, 'w')
        testsystem.exen_samplers[environment].geometry_pdbfile = open('abl-imatinib-%s-geometry-proposals.pdb' % environment, 'w')
        testsystem.exen_samplers[environment].ncmc_engine.nsteps = 10000
        testsystem.exen_samplers[environment].ncmc_engine.timestep = 1.0 * unit.femtoseconds
        testsystem.exen_samplers[environment].accept_everything = False # accept everything that doesn't lead to NaN for testing
        testsystem.exen_samplers[environment].ncmc_engine.write_ncmc_interval = 100 # write PDB files for NCMC switching
        testsystem.mcmc_samplers[environment].nsteps = 10000
        testsystem.mcmc_samplers[environment].timestep = 1.0 * unit.femtoseconds

        testsystem.mcmc_samplers[environment].verbose = True
        testsystem.exen_samplers[environment].verbose = True
        testsystem.sams_samplers[environment].verbose = True
        #testsystem.mcmc_samplers[environment].run(niterations=5)
        testsystem.exen_samplers[environment].run(niterations=5)

        #testsystem.sams_samplers[environment].run(niterations=5)

    #testsystem.designer.verbose = True
    #testsystem.designer.run(niterations=500)
    #testsystem.exen_samplers[solvent + '-peptide'].verbose=True
    #testsystem.exen_samplers[solvent + '-peptide'].run(niterations=100)

def run_constph_abl():
    """
    Run Abl:imatinib constant-pH test system.
    """
    testsystem = AblImatinibProtonationStateTestSystem()
    for environment in testsystem.environments:
    #for environment in ['explicit-inhibitor', 'explicit-complex']:
    #for environment in ['vacuum-inhibitor', 'vacuum-complex']:
        if environment not in testsystem.exen_samplers:
            print("Skipping '%s' for now..." % environment)
            continue

        print(environment)
        testsystem.exen_samplers[environment].pdbfile = open('abl-imatinib-constph-%s.pdb' % environment, 'w')
        testsystem.exen_samplers[environment].geometry_pdbfile = open('abl-imatinib-constph-%s-geometry-proposals.pdb' % environment, 'w')
        testsystem.exen_samplers[environment].ncmc_engine.nsteps = 50
        testsystem.exen_samplers[environment].ncmc_engine.timestep = 1.0 * unit.femtoseconds
        testsystem.exen_samplers[environment].accept_everything = False # accept everything that doesn't lead to NaN for testing
        #testsystem.exen_samplers[environment].ncmc_engine.write_ncmc_interval = 100 # write PDB files for NCMC switching
        testsystem.mcmc_samplers[environment].nsteps = 2500
        testsystem.mcmc_samplers[environment].timestep = 1.0 * unit.femtoseconds

        testsystem.mcmc_samplers[environment].verbose = True
        testsystem.exen_samplers[environment].verbose = True
        testsystem.exen_samplers[environment].proposal_engine.verbose = True
        testsystem.sams_samplers[environment].verbose = True
        #testsystem.mcmc_samplers[environment].run(niterations=5)
        #testsystem.exen_samplers[environment].run(niterations=5)

        #testsystem.sams_samplers[environment].run(niterations=5)

    # Run ligand in solvent constant-pH sampler calibration
    testsystem.sams_samplers['explicit-inhibitor'].verbose=True
    testsystem.sams_samplers['explicit-inhibitor'].run(niterations=100)
    #testsystem.exen_samplers['vacuum-inhibitor'].verbose=True
    #testsystem.exen_samplers['vacuum-inhibitor'].run(niterations=100)
    #testsystem.exen_samplers['explicit-complex'].verbose=True
    #testsystem.exen_samplers['explicit-complex'].run(niterations=100)

    # Run constant-pH sampler
    testsystem.designer.verbose = True
    testsystem.designer.update_target_probabilities() # update log weights from inhibitor in solvent calibration
    testsystem.designer.run(niterations=500)

def run_imidazole():
    """
    Run imidazole constant-pH test system.
    """
    testsystem = ImidazoleProtonationStateTestSystem(storage_filename='output.nc')
    for environment in testsystem.environments:
        if environment not in testsystem.exen_samplers:
            print("Skipping '%s' for now..." % environment)
            continue

        print(environment)
        #testsystem.exen_samplers[environment].pdbfile = open('imidazole-constph-%s.pdb' % environment, 'w')
        #testsystem.exen_samplers[environment].geometry_pdbfile = open('imidazole-constph-%s-geometry-proposals.pdb' % environment, 'w')
        testsystem.exen_samplers[environment].ncmc_engine.nsteps = 500
        testsystem.exen_samplers[environment].ncmc_engine.timestep = 1.0 * unit.femtoseconds
        testsystem.exen_samplers[environment].accept_everything = False # accept everything that doesn't lead to NaN for testing
        #testsystem.exen_samplers[environment].ncmc_engine.write_ncmc_interval = 100 # write PDB files for NCMC switching
        testsystem.mcmc_samplers[environment].nsteps = 500
        testsystem.mcmc_samplers[environment].timestep = 1.0 * unit.femtoseconds

        testsystem.mcmc_samplers[environment].verbose = True
        testsystem.exen_samplers[environment].verbose = True
        testsystem.exen_samplers[environment].proposal_engine.verbose = True
        testsystem.sams_samplers[environment].verbose = True

    # Run ligand in solvent constant-pH sampler calibration
    testsystem.sams_samplers['explicit-imidazole'].verbose=True
    testsystem.sams_samplers['explicit-imidazole'].run(niterations=100)

def run_fused_rings():
    """
    Run fused rings test system.
    Vary number of NCMC steps

    """
    #nsteps_to_try = [1, 10, 100, 1000, 10000, 100000] # number of NCMC steps
    nsteps_to_try = [10, 100, 1000, 10000, 100000] # number of NCMC steps
    for ncmc_steps in nsteps_to_try:
        storage_filename = 'output-%d.nc' % ncmc_steps
        testsystem = FusedRingsTestSystem(storage_filename=storage_filename)
        for environment in ['explicit', 'vacuum']:
            testsystem.mcmc_samplers[environment].verbose = True
            testsystem.mcmc_samplers[environment].nsteps = 500
            testsystem.exen_samplers[environment].verbose = True
            testsystem.exen_samplers[environment].ncmc_engine.nsteps = ncmc_steps # NCMC switching steps
            testsystem.exen_samplers[environment].ncmc_engine.verbose = True # verbose output of work
            testsystem.sams_samplers[environment].verbose = True
        testsystem.designer.verbose = True
        testsystem.designer.run(niterations=100)

        # Analyze data.
        from perses.analysis import Analysis
        analysis = Analysis(storage_filename=storage_filename)
        #analysis.plot_sams_weights('sams.pdf')
        analysis.plot_ncmc_work('ncmc-%d.pdf' % ncmc_steps)

if __name__ == '__main__':
    testsystem = ButaneTestSystem()
    run_null_system(testsystem)
#    run_alanine_system(sterics=True)
    #run_alanine_system(sterics=False)
    #run_fused_rings()
    #run_valence_system()
    #run_t4_inhibitors()
    #run_imidazole()
    #run_constph_imidazole()
    #run_constph_abl()
    #run_abl_affinity_write_pdb_ncmc_switching()
    #run_kinase_inhibitors()
    #run_abl_imatinib()
    #run_myb()<|MERGE_RESOLUTION|>--- conflicted
+++ resolved
@@ -1988,16 +1988,6 @@
             list_of_canonicalized_smiles.append(can_smi)
         return list_of_canonicalized_smiles
 
-<<<<<<< HEAD
-class NaphthaleneTestSystem(PersesTestSystem):
-    """
-    Test turning Naphthalene into Naphthalene in vacuum
-    Currently only trying to test ExpandedEnsemble sampler, therefore
-    SAMS sampler and MultiTargetDesign are not implemented at this time
-
-    Uses a custom ProposalEngine to only match one ring, requiring
-    geometry to build in the other
-=======
 class NullTestSystem(PersesTestSystem):
     """
     Test turning a small molecule into itself in vacuum
@@ -2006,18 +1996,10 @@
 
     Uses a custom ProposalEngine to only match subset of atoms, requiring
     geometry to build in the rest
->>>>>>> 64ce6237
 
     geometry_engine.write_proposal_pdb set to True
 
     Constructor:
-<<<<<<< HEAD
-    NaphthaleneTestSystem(storage_filename="naphthalene.nc", exen_pdb_filename=None)
-
-    Arguments:
-        storage_filename, OPTIONAL, string
-            Default is "naphthalene.nc"
-=======
     NullTestSystem(mol_name, storage_filename="null.nc", exen_pdb_filename=None)
 
     Arguments:
@@ -2026,7 +2008,6 @@
             Name of small molecule for null transformation
         storage_filename, OPTIONAL, string
             Default is "null.nc"
->>>>>>> 64ce6237
             Storage must be provided in order to analyze testsystem acceptance rates
         exen_pdb_filename, OPTIONAL, string
             Default is None
@@ -2035,15 +2016,6 @@
 
     Only one environment ('vacuum') is currently implemented; however all 
     samplers are saved in dictionaries for consistency with other testsystems
-<<<<<<< HEAD
-    """
-
-    def __init__(self, storage_filename="naphthalene.nc", exen_pdb_filename=None):
-        """
-        __init__(self, storage_filename="naphthalene.nc", exen_pdb_filename=None):
-        """
-        super(NaphthaleneTestSystem, self).__init__(storage_filename=storage_filename)
-=======
 
     """
     def __init__(self, mol_name, storage_filename="null.nc", exen_pdb_filename=None):
@@ -2059,7 +2031,6 @@
             smiles = 'CCCC'
             from perses.rjmc.topology_proposal import ButaneProposalEngine as NullProposal
 
->>>>>>> 64ce6237
         environments = ['vacuum']
 
         self.geometry_engine.write_proposal_pdb = True
@@ -2072,11 +2043,7 @@
         mcmc_samplers = dict()
         exen_samplers = dict()
 
-<<<<<<< HEAD
-        from perses.rjmc.topology_proposal import SystemGenerator, NaphthaleneProposalEngine
-=======
         from perses.rjmc.topology_proposal import SystemGenerator
->>>>>>> 64ce6237
         from perses.tests.utils import oemol_to_omm_ff, get_data_filename, createOEMolFromSMILES
         from perses.samplers.thermodynamics import ThermodynamicState
         from perses.samplers.samplers import SamplerState, MCMCSampler, ExpandedEnsembleSampler
@@ -2088,13 +2055,8 @@
             system_generator = SystemGenerator([gaff_xml_filename], forcefield_kwargs=forcefield_kwargs)
             system_generators[key] = system_generator
 
-<<<<<<< HEAD
-            proposal_engine = NaphthaleneProposalEngine(system_generator)
-            initial_molecule = createOEMolFromSMILES(smiles='c1ccc2ccccc2c1')
-=======
             proposal_engine = NullProposal(system_generator)
             initial_molecule = createOEMolFromSMILES(smiles=smiles)
->>>>>>> 64ce6237
             initial_system, initial_positions, initial_topology = oemol_to_omm_ff(initial_molecule, "MOL")
             initial_topology._state_key = proposal_engine._fake_states[0]
 
@@ -2105,19 +2067,11 @@
             sampler_state = SamplerState(system=initial_system, positions=initial_positions)
 
             mcmc_sampler = MCMCSampler(thermodynamic_state, sampler_state, topology=initial_topology, storage=self.storage)
-<<<<<<< HEAD
-            mcmc_sampler.nsteps = 5 
-            mcmc_sampler.timestep = 1.0*unit.femtosecond
-            mcmc_sampler.verbose = True
-
-            exen_sampler = ExpandedEnsembleSampler(mcmc_sampler, initial_topology, chemical_state_key, proposal_engine, self.geometry_engine, options={'nsteps':250}, storage=self.storage)
-=======
             mcmc_sampler.nsteps = 5
             mcmc_sampler.timestep = 1.0*unit.femtosecond
             mcmc_sampler.verbose = True
 
             exen_sampler = ExpandedEnsembleSampler(mcmc_sampler, initial_topology, chemical_state_key, proposal_engine, self.geometry_engine, options={'nsteps':0}, storage=self.storage)
->>>>>>> 64ce6237
             exen_sampler.verbose = True
             if exen_pdb_filename is not None:
                 exen_sampler.pdbfile = open(exen_pdb_filename,'w')
@@ -2140,16 +2094,6 @@
         self.mcmc_samplers = mcmc_samplers
         self.exen_samplers = exen_samplers
 
-<<<<<<< HEAD
-class ButaneTestSystem(PersesTestSystem):
-    """
-    Test turning Butane into Butane in vacuum
-    Currently only trying to test ExpandedEnsemble sampler, therefore
-    SAMS sampler and MultiTargetDesign are not implemented at this time
-
-    Uses a custom ProposalEngine to only match two carbons, have geometry
-    engine choose positions for others
-=======
 
 class NaphthaleneTestSystem(NullTestSystem):
     """
@@ -2159,24 +2103,15 @@
 
     Uses a custom ProposalEngine to only match one ring, requiring
     geometry to build in the other
->>>>>>> 64ce6237
 
     geometry_engine.write_proposal_pdb set to True
 
     Constructor:
-<<<<<<< HEAD
-    ButaneTestSystem(storage_filename="butane.nc", exen_pdb_filename=None)
-
-    Arguments:
-        storage_filename, OPTIONAL, string
-            Default is "butane.nc"
-=======
     NaphthaleneTestSystem(storage_filename="naphthalene.nc", exen_pdb_filename=None)
 
     Arguments:
         storage_filename, OPTIONAL, string
             Default is "naphthalene.nc"
->>>>>>> 64ce6237
             Storage must be provided in order to analyze testsystem acceptance rates
         exen_pdb_filename, OPTIONAL, string
             Default is None
@@ -2187,75 +2122,6 @@
     samplers are saved in dictionaries for consistency with other testsystems
     """
 
-<<<<<<< HEAD
-    def __init__(self, storage_filename="butane.nc", exen_pdb_filename=None):
-        """
-        __init__(self, storage_filename="butane.nc", exen_pdb_filename=None):
-        """
-        super(ButaneTestSystem, self).__init__(storage_filename=storage_filename)
-        environments = ['vacuum']
-
-        self.geometry_engine.write_proposal_pdb = True
-
-        system_generators = dict()
-        topologies = dict()
-        positions = dict()
-        proposal_engines = dict()
-        thermodynamic_states = dict()
-        mcmc_samplers = dict()
-        exen_samplers = dict()
-
-        from perses.rjmc.topology_proposal import SystemGenerator, ButaneProposalEngine
-        from perses.tests.utils import oemol_to_omm_ff, get_data_filename, createOEMolFromSMILES
-        from perses.samplers.thermodynamics import ThermodynamicState
-        from perses.samplers.samplers import SamplerState, MCMCSampler, ExpandedEnsembleSampler
-
-        for key in environments:
-            if key == "vacuum":
-                forcefield_kwargs = {'nonbondedMethod' : app.NoCutoff, 'implicitSolvent' : None, 'constraints' : None}
-                gaff_xml_filename = get_data_filename('data/gaff.xml')
-            system_generator = SystemGenerator([gaff_xml_filename], forcefield_kwargs=forcefield_kwargs)
-            system_generators[key] = system_generator
-
-            proposal_engine = ButaneProposalEngine(system_generator)
-            initial_molecule = createOEMolFromSMILES(smiles='CCCC')
-            initial_system, initial_positions, initial_topology = oemol_to_omm_ff(initial_molecule, "MOL")
-            initial_topology._state_key = proposal_engine._fake_states[0]
-
-            temperature = 300*unit.kelvin
-            thermodynamic_state = ThermodynamicState(system=initial_system, temperature=temperature)
-
-            chemical_state_key = proposal_engine.compute_state_key(initial_topology)
-            sampler_state = SamplerState(system=initial_system, positions=initial_positions)
-
-            mcmc_sampler = MCMCSampler(thermodynamic_state, sampler_state, topology=initial_topology, storage=self.storage)
-            mcmc_sampler.nsteps = 5
-            mcmc_sampler.timestep = 1.0*unit.femtosecond
-            mcmc_sampler.verbose = True
-
-            exen_sampler = ExpandedEnsembleSampler(mcmc_sampler, initial_topology, chemical_state_key, proposal_engine, self.geometry_engine, options={'nsteps':250}, storage=self.storage)
-            exen_sampler.verbose = True
-            if exen_pdb_filename is not None:
-                exen_sampler.pdbfile = open(exen_pdb_filename,'w')
-
-            topologies[key] = initial_topology
-            positions[key] = initial_positions
-            proposal_engines[key] = proposal_engine
-            thermodynamic_states[key] = thermodynamic_state
-            mcmc_samplers[key] = mcmc_sampler
-            exen_samplers[key] = exen_sampler
-
-        # save
-        self.environments = environments
-        self.storage_filename = storage_filename
-        self.system_generators = system_generators
-        self.topologies = topologies
-        self.positions = positions
-        self.proposal_engines = proposal_engines
-        self.thermodynamic_states = thermodynamic_states
-        self.mcmc_samplers = mcmc_samplers
-        self.exen_samplers = exen_samplers
-=======
     def __init__(self, storage_filename="naphthalene.nc", exen_pdb_filename=None):
         """
         __init__(self, storage_filename="naphthalene.nc", exen_pdb_filename=None):
@@ -2294,7 +2160,6 @@
         __init__(self, storage_filename="butane.nc", exen_pdb_filename=None):
         """
         super(ButaneTestSystem, self).__init__('butane', storage_filename=storage_filename, exen_pdb_filename=exen_pdb_filename)
->>>>>>> 64ce6237
 
 def run_null_system(testsystem):
     """
@@ -2331,11 +2196,7 @@
     import codecs
     for key in testsystem.environments: # only one key: vacuum
         # run a single iteration to generate item in number_of_state_visits dict
-<<<<<<< HEAD
-        testsystem.exen_samplers[key].run(niterations=1)
-=======
         testsystem.exen_samplers[key].run(niterations=100)
->>>>>>> 64ce6237
         # until a switch is accepted, only the initial state will have an item
         # in the number_of_state_visits dict
         while len(testsystem.exen_samplers[key].number_of_state_visits.keys()) == 1:
@@ -2345,10 +2206,7 @@
         # from each state
         testsystem.exen_samplers[key].run(niterations=testsystem.exen_samplers[key].nrejected)
         print(testsystem.exen_samplers[key].number_of_state_visits)
-<<<<<<< HEAD
-=======
         print("{0} acceptances in {1} iterations".format(testsystem.exen_samplers[key].naccepted, testsystem.exen_samplers[key].iteration))
->>>>>>> 64ce6237
 
         ncfile = netcdf.Dataset(testsystem.storage_filename, 'r')
         ee_sam = ncfile.groups['ExpandedEnsembleSampler']
