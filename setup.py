--- conflicted
+++ resolved
@@ -80,11 +80,7 @@
       zip_safe=False,
       ext_modules=extensions,
       install_requires=[
-<<<<<<< HEAD
         #'openmm >=7.0.1', # doesn't work with conda openmm >=7.0.1 (JDC)
-=======
-        #'openmm >=7.0.1', # This fails if the omnia 'dev' channel is included (JDC)
->>>>>>> 0c5b2c34
         'openmm',
         'numpy',
         'scipy',
@@ -95,6 +91,6 @@
         'numexpr',
         'netcdf4',
         'seaborn',
-        #'numba'
+        'numba ==0.27.0'
         ],
       )