"""
Unit tests for NCMC switching engine.

"""

__author__ = 'John D. Chodera'

################################################################################
# IMPORTS
################################################################################

from simtk import openmm, unit
from simtk.openmm import app
import os, os.path
import sys, math
import numpy as np
from functools import partial
from pkg_resources import resource_filename
from openeye import oechem
if sys.version_info >= (3, 0):
    from io import StringIO
    from subprocess import getstatusoutput
else:
    from cStringIO import StringIO
    from commands import getstatusoutput

################################################################################
# CONSTANTS
################################################################################

kB = unit.BOLTZMANN_CONSTANT_kB * unit.AVOGADRO_CONSTANT_NA
temperature = 300.0 * unit.kelvin
kT = kB * temperature
beta = 1.0/kT

################################################################################
# TESTS
################################################################################

# TODO: Move some of these utility routines to openmoltools.

def extractPositionsFromOEMOL(molecule):
    positions = unit.Quantity(np.zeros([molecule.NumAtoms(), 3], np.float32), unit.angstroms)
    coords = molecule.GetCoords()
    for index in range(molecule.NumAtoms()):
        positions[index,:] = unit.Quantity(coords[index], unit.angstroms)
    return positions

def createOEMolFromIUPAC(iupac_name='bosutinib'):
    from openeye import oechem, oeiupac, oeomega

    # Create molecule.
    mol = oechem.OEMol()
    oeiupac.OEParseIUPACName(mol, iupac_name)
    mol.SetTitle(iupac_name)

    # Assign aromaticity and hydrogens.
    oechem.OEAssignAromaticFlags(mol, oechem.OEAroModelOpenEye)
    oechem.OEAddExplicitHydrogens(mol)

    # Create atom names.
    oechem.OETriposAtomNames(mol)

    # Assign geometry
    omega = oeomega.OEOmega()
    omega.SetMaxConfs(1)
    omega.SetIncludeInput(False)
    omega.SetStrictStereo(True)
    omega(mol)

    return mol

def generate_gaff_xml():
    """
    Return a file-like object for `gaff.xml`
    """
    from openmoltools import amber
    gaff_dat_filename = amber.find_gaff_dat()

    # Generate ffxml file contents for parmchk-generated frcmod output.
    leaprc = StringIO("parm = loadamberparams %s" % gaff_dat_filename)
    import parmed
    params = parmed.amber.AmberParameterSet.from_leaprc(leaprc)
    params = parmed.openmm.OpenMMParameterSet.from_parameterset(params)
    citations = """\
Wang, J., Wang, W., Kollman P. A.; Case, D. A. "Automatic atom type and bond type perception in molecular mechanical calculations". Journal of Molecular Graphics and Modelling , 25, 2006, 247260.
Wang, J., Wolf, R. M.; Caldwell, J. W.;Kollman, P. A.; Case, D. A. "Development and testing of a general AMBER force field". Journal of Computational Chemistry, 25, 2004, 1157-1174.
"""
    ffxml = str()
    gaff_xml = StringIO(ffxml)
    provenance=dict(OriginalFile='gaff.dat', Reference=citations)
    params.write(gaff_xml, provenance=provenance)

    return gaff_xml

def get_data_filename(relative_path):
    """Get the full path to one of the reference files shipped for testing

    In the source distribution, these files are in ``perses/data/*/``,
    but on installation, they're moved to somewhere in the user's python
    site-packages directory.

    Parameters
    ----------
    name : str
        Name of the file to load (with respect to the openmoltools folder).

    """

    fn = resource_filename('perses', relative_path)

    if not os.path.exists(fn):
        raise ValueError("Sorry! %s does not exist. If you just added it, you'll have to re-install" % fn)

    return fn

def createSystemFromIUPAC(iupac_name):
    """
    Create an openmm system out of an oemol

    Parameters
    ----------
    iupac_name : str
        IUPAC name

    Returns
    -------
    molecule : openeye.OEMol
        OEMol molecule
    system : openmm.System object
        OpenMM system
    positions : [n,3] np.array of floats
        Positions
    topology : openmm.app.Topology object
        Topology
    """

    # Create OEMol
    molecule = createOEMolFromIUPAC(iupac_name)

    # Generate a topology.
    from openmoltools.forcefield_generators import generateTopologyFromOEMol
    topology = generateTopologyFromOEMol(molecule)

    # Initialize a forcefield with GAFF.
    # TODO: Fix path for `gaff.xml` since it is not yet distributed with OpenMM
    from simtk.openmm.app import ForceField
    gaff_xml_filename = get_data_filename('data/gaff.xml')
    forcefield = ForceField(gaff_xml_filename)

    # Generate template and parameters.
    from openmoltools.forcefield_generators import generateResidueTemplate
    [template, ffxml] = generateResidueTemplate(molecule)

    # Register the template.
    forcefield.registerResidueTemplate(template)

    # Add the parameters.
    forcefield.loadFile(StringIO(ffxml))

    # Create the system.
    system = forcefield.createSystem(topology)

    # Extract positions
    positions = extractPositionsFromOEMOL(molecule)

    return (molecule, system, positions, topology)

def align_molecules(mol1, mol2):
    """
    MCSS two OEmols. Return the mapping of new : old atoms
    """
    mcs = oechem.OEMCSSearch(oechem.OEMCSType_Exhaustive)
    atomexpr = oechem.OEExprOpts_AtomicNumber
    bondexpr = 0
    mcs.Init(mol1, atomexpr, bondexpr)
    mcs.SetMCSFunc(oechem.OEMCSMaxAtomsCompleteCycles())
    unique = True
    match = [m for m in mcs.Match(mol2, unique)][0]
    new_to_old_atom_mapping = {}
    for matchpair in match.GetAtoms():
        old_index = matchpair.pattern.GetIdx()
        new_index = matchpair.target.GetIdx()
        new_to_old_atom_mapping[new_index] = old_index
    return new_to_old_atom_mapping

def simulate(system, positions, nsteps=500, timestep=1.0*unit.femtoseconds, temperature=temperature, collision_rate=20.0/unit.picoseconds):
    integrator = openmm.LangevinIntegrator(temperature, collision_rate, timestep)
    context = openmm.Context(system, integrator)
    context.setPositions(positions)
    context.setVelocitiesToTemperature(temperature)
    integrator.step(nsteps)
    positions = context.getState(getPositions=True).getPositions(asNumpy=True)
    return positions

def check_alchemical_null_elimination(topology_proposal, ncmc_nsteps=50, NSIGMA_MAX=6.0):
    """
    Test alchemical elimination engine on null transformations, where some atoms are deleted and then reinserted in a cycle.

    Parameters
    ----------
    topology_proposal : TopologyProposal
        The topology proposal to test.
        This must be a null transformation, where topology_proposal.old_system == topology_proposal.new_system
    ncmc_steps : int, optional, default=50
        Number of NCMC switching steps, or 0 for instantaneous switching.
    NSIGMA_MAX : float, optional, default=6.0
        Number of standard errors away from analytical solution tolerated before Exception is thrown
    """
    # Initialize engine
    from perses.annihilation.ncmc_switching import NCMCEngine
<<<<<<< HEAD
    platform = openmm.Platform.getPlatformByName('CPU')
    ncmc_engine = NCMCEngine(nsteps=ncmc_nsteps, platform=platform)
=======
    ncmc_engine = NCMCEngine(temperature=temperature, nsteps=ncmc_nsteps)
>>>>>>> 4d660182

    # Make sure that old system and new system are identical.
    if not (topology_proposal.old_system == topology_proposal.new_system):
        raise Exception("topology_proposal must be a null transformation for this test (old_system == new_system)")
    for (k,v) in topology_proposal.new_to_old_atom_map.items():
        if k != v:
            raise Exception("topology_proposal must be a null transformation for this test (retailed atoms must map onto themselves)")

    nequil = 5 # number of equilibration iterations
    niterations = 30 # number of round-trip switching trials
    logP_insert_n = np.zeros([niterations], np.float64)
    logP_delete_n = np.zeros([niterations], np.float64)
    logP_switch_n = np.zeros([niterations], np.float64)
    positions = topology_proposal.old_positions
    print("")
    for iteration in range(nequil):
        positions = simulate(topology_proposal.old_system, positions)
    for iteration in range(niterations):
        # Equilibrate
        positions = simulate(topology_proposal.old_system, positions)

        # Check that positions are not NaN
        if(np.any(np.isnan(positions / unit.angstroms))):
            raise Exception("Positions became NaN during equilibration")

        # Delete atoms
        [positions, logP_delete, potential_delete] = ncmc_engine.integrate(topology_proposal, positions, direction='delete')

        # Check that positions are not NaN
        if(np.any(np.isnan(positions / unit.angstroms))):
            raise Exception("Positions became NaN on NCMC deletion")

        # Insert atoms
        [positions, logP_insert, potential_insert] = ncmc_engine.integrate(topology_proposal, positions, direction='insert')

        # Check that positions are not NaN
        if(np.any(np.isnan(positions / unit.angstroms))):
            raise Exception("Positions became NaN on NCMC insertion")

        # Compute total probability
        logP_delete_n[iteration] = logP_delete
        logP_insert_n[iteration] = logP_insert
        logP_switch_n[iteration] = - (potential_insert - potential_delete) / kT
        #print("Iteration %5d : delete %16.8f kT | insert %16.8f kT" % (iteration, logP_delete, logP_insert))

    # Check free energy difference is withing NSIGMA_MAX standard errors of zero.
    logP_n = logP_delete_n + logP_insert_n + logP_switch_n
    work_n = - logP_n
    from pymbar import EXP
    [df, ddf] = EXP(work_n)
    #print("df = %12.6f +- %12.5f kT" % (df, ddf))
    if (abs(df) > NSIGMA_MAX * ddf):
        msg = 'Delta F (%d steps switching) = %f +- %f kT; should be within %f sigma of 0\n' % (ncmc_nsteps, df, ddf, NSIGMA_MAX)
        msg += 'delete logP:\n'
        msg += str(logP_delete_n) + '\n'
        msg += 'insert logP:\n'
        msg += str(logP_insert_n) + '\n'
        msg += 'logP:\n'
        msg += str(logP_n) + '\n'
        raise Exception(msg)

def test_alchemical_elimination_molecule():
    """
    Check alchemical elimination for alanine dipeptide in vacuum with 0, 1, and 50 switching steps.

    """
    molecule_names = ['ethane', 'pentane', 'benzene', 'phenol', 'biphenyl', 'imatinib']
    for molecule_name in molecule_names:
        [molecule, system, positions, topology] = createSystemFromIUPAC(molecule_name)
        natoms = system.getNumParticles()
        # Eliminate half of the molecule
        # TODO: Use a more rigorous scheme to make sure we are really cutting the molecule in half and not just eliminating hydrogens or something.
        new_to_old_atom_map = { index : index for index in range(int(natoms/2)) }

        from perses.rjmc.topology_proposal import SmallMoleculeTopologyProposal
        topology_proposal = SmallMoleculeTopologyProposal(
            new_topology=topology, new_system=system, old_topology=topology, old_system=system,
            old_positions=positions, logp_proposal=0.0, new_to_old_atom_map=new_to_old_atom_map, metadata={'test':0.0})
        for ncmc_nsteps in [0, 1, 50]:
            f = partial(check_alchemical_null_elimination, topology_proposal, ncmc_nsteps=ncmc_nsteps)
            f.description = "Testing alchemical null elimination for '%s' with %d NCMC steps" % (molecule_name, ncmc_nsteps)
            yield f

def disable_alchemical_elimination_peptide():
    # Create an alanine dipeptide null transformation, where N-methyl group is deleted and then inserted.
    from openmmtools import testsystems
    testsystem = testsystems.AlanineDipeptideVacuum()
    from perses.rjmc.topology_proposal import TopologyProposal
    new_to_old_atom_map = { index : index for index in range(testsystem.system.getNumParticles()) if (index > 3) } # all atoms but N-methyl
    from perses.rjmc.topology_proposal import TopologyProposal
    topology_proposal = TopologyProposal(
        old_system=testsystem.system, old_topology=testsystem.topology, old_positions=testsystem.positions,
        new_system=testsystem.system, new_topology=testsystem.topology,
        logp_proposal=0.0, new_to_old_atom_map=new_to_old_atom_map, metadata=dict())

    for ncmc_nsteps in [0, 1, 50]:
        f = partial(check_alchemical_null_elimination, topology_proposal, ncmc_nsteps=ncmc_nsteps)
        f.description = "Testing alchemical elimination using alanine dipeptide with %d NCMC steps" % ncmc_nsteps
        yield f

if __name__ == "__main__":
    print(__name__)
    for x in test_alchemical_elimination_molecule():
        x()<|MERGE_RESOLUTION|>--- conflicted
+++ resolved
@@ -209,12 +209,9 @@
     """
     # Initialize engine
     from perses.annihilation.ncmc_switching import NCMCEngine
-<<<<<<< HEAD
     platform = openmm.Platform.getPlatformByName('CPU')
     ncmc_engine = NCMCEngine(nsteps=ncmc_nsteps, platform=platform)
-=======
-    ncmc_engine = NCMCEngine(temperature=temperature, nsteps=ncmc_nsteps)
->>>>>>> 4d660182
+
 
     # Make sure that old system and new system are identical.
     if not (topology_proposal.old_system == topology_proposal.new_system):
